const std = @import("std");
pub const Environment = @import("env.zig");

pub const use_mimalloc = !Environment.isTest;

pub const default_allocator: std.mem.Allocator = if (!use_mimalloc)
    std.heap.c_allocator
else
    @import("./memory_allocator.zig").c_allocator;

pub const huge_allocator: std.mem.Allocator = if (!use_mimalloc)
    std.heap.c_allocator
else
    @import("./memory_allocator.zig").huge_allocator;

pub const auto_allocator: std.mem.Allocator = if (!use_mimalloc)
    std.heap.c_allocator
else
    @import("./memory_allocator.zig").auto_allocator;

pub const huge_allocator_threshold: comptime_int = @import("./memory_allocator.zig").huge_threshold;

/// We cannot use a threadlocal memory allocator for FileSystem-related things
/// FileSystem is a singleton.
pub const fs_allocator = default_allocator;

pub const C = @import("root").C;
pub const sha = @import("./sha.zig");
pub const FeatureFlags = @import("feature_flags.zig");
pub const meta = @import("./meta.zig");
pub const ComptimeStringMap = @import("./comptime_string_map.zig").ComptimeStringMap;
pub const base64 = @import("./base64/base64.zig");
pub const path = @import("./resolver/resolve_path.zig");
pub const fmt = struct {
    pub usingnamespace std.fmt;

    pub fn quote(self: string) strings.QuotedFormatter {
        return strings.QuotedFormatter{
            .text = self,
        };
    }

    pub fn EnumTagListFormatter(comptime Enum: type, comptime Separator: @Type(.EnumLiteral)) type {
        return struct {
            pretty: bool = true,
            const output = brk: {
                var text: []const u8 = "";
                const names = std.meta.fieldNames(Enum);
                inline for (names, 0..) |name, i| {
                    if (Separator == .list) {
                        if (i > 0) {
                            if (i + 1 == names.len) {
                                text = text ++ ", or ";
                            } else {
                                text = text ++ ", ";
                            }
                        }

                        text = text ++ "\"" ++ name ++ "\"";
                    } else if (Separator == .dash) {
                        text = text ++ "\n-  " ++ name;
                    } else {
                        @compileError("Unknown separator type: must be .dash or .list");
                    }
                }
                break :brk text;
            };
            pub fn format(_: @This(), comptime _: []const u8, _: fmt.FormatOptions, writer: anytype) !void {
                try writer.writeAll(output);
            }
        };
    }

    pub fn enumTagList(comptime Enum: type, comptime separator: @Type(.EnumLiteral)) EnumTagListFormatter(Enum, separator) {
        return EnumTagListFormatter(Enum, separator){};
    }

    pub fn formatIp(address: std.net.Address, into: []u8) ![]u8 {
        // std.net.Address.format includes `:<port>` and square brackets (IPv6)
        //  while Node does neither.  This uses format then strips these to bring
        //  the result into conformance with Node.
        var result = try std.fmt.bufPrint(into, "{}", .{address});

        // Strip `:<port>`
        if (std.mem.lastIndexOfScalar(u8, result, ':')) |colon| {
            result = result[0..colon];
        }
        // Strip brackets
        if (result[0] == '[' and result[result.len - 1] == ']') {
            result = result[1 .. result.len - 1];
        }
        return result;
    }

    // https://lemire.me/blog/2021/06/03/computing-the-number-of-digits-of-an-integer-even-faster/
    pub fn fastDigitCount(x: u64) u64 {
        const table = [_]u64{
            4294967296,
            8589934582,
            8589934582,
            8589934582,
            12884901788,
            12884901788,
            12884901788,
            17179868184,
            17179868184,
            17179868184,
            21474826480,
            21474826480,
            21474826480,
            21474826480,
            25769703776,
            25769703776,
            25769703776,
            30063771072,
            30063771072,
            30063771072,
            34349738368,
            34349738368,
            34349738368,
            34349738368,
            38554705664,
            38554705664,
            38554705664,
            41949672960,
            41949672960,
            41949672960,
            42949672960,
            42949672960,
        };
        return x + table[std.math.log2(x)] >> 32;
    }

    pub const SizeFormatter = struct {
        value: usize = 0,
        pub fn format(self: SizeFormatter, comptime _: []const u8, opts: fmt.FormatOptions, writer: anytype) !void {
            const math = std.math;
            const value = self.value;
            if (value == 0) {
                return writer.writeAll("0 KB");
            }

            if (value < 512) {
                try fmt.formatInt(self.value, 10, .lower, opts, writer);
                return writer.writeAll(" bytes");
            }

            const mags_si = " KMGTPEZY";
            const mags_iec = " KMGTPEZY";

            const log2 = math.log2(value);
            const magnitude = @min(log2 / comptime math.log2(1000), mags_si.len - 1);
            const new_value = math.lossyCast(f64, value) / math.pow(f64, 1000, math.lossyCast(f64, magnitude));
            const suffix = switch (1000) {
                1000 => mags_si[magnitude],
                1024 => mags_iec[magnitude],
                else => unreachable,
            };

            if (suffix == ' ') {
                try fmt.formatFloatDecimal(new_value / 1000.0, .{ .precision = 2 }, writer);
                return writer.writeAll(" KB");
            } else {
                try fmt.formatFloatDecimal(new_value, .{ .precision = if (std.math.approxEqAbs(f64, new_value, @trunc(new_value), 0.100)) @as(usize, 1) else @as(usize, 2) }, writer);
            }

            const buf = switch (1000) {
                1000 => &[_]u8{ ' ', suffix, 'B' },
                1024 => &[_]u8{ ' ', suffix, 'i', 'B' },
                else => unreachable,
            };
            return writer.writeAll(buf);
        }
    };

    pub fn size(value: anytype) SizeFormatter {
        return switch (@TypeOf(value)) {
            f64, f32, f128 => SizeFormatter{
                .value = @as(u64, @intFromFloat(value)),
            },
            else => SizeFormatter{ .value = @as(u64, @intCast(value)) },
        };
    }

    const lower_hex_table = [_]u8{
        '0',
        '1',
        '2',
        '3',
        '4',
        '5',
        '6',
        '7',
        '8',
        '9',
        'a',
        'b',
        'c',
        'd',
        'e',
        'f',
    };
    const upper_hex_table = [_]u8{
        '0',
        '1',
        '2',
        '3',
        '4',
        '5',
        '6',
        '7',
        '8',
        '9',
        'A',
        'B',
        'C',
        'D',
        'E',
        'F',
    };
    pub fn HexIntFormatter(comptime Int: type, comptime lower: bool) type {
        return struct {
            value: Int,

            const table = if (lower) lower_hex_table else upper_hex_table;

            const BufType = [@bitSizeOf(Int) / 4]u8;

            fn getOutBuf(value: Int) BufType {
                var buf: BufType = undefined;
                comptime var i: usize = 0;
                inline while (i < buf.len) : (i += 1) {
                    // value relative to the current nibble
                    buf[i] = table[@as(u8, @as(u4, @truncate(value >> comptime ((buf.len - i - 1) * 4)))) & 0xF];
                }

                return buf;
            }

            pub fn format(self: @This(), comptime _: []const u8, _: fmt.FormatOptions, writer: anytype) !void {
                const value = self.value;
                try writer.writeAll(&getOutBuf(value));
            }
        };
    }

    pub fn HexInt(comptime Int: type, comptime lower: std.fmt.Case, value: Int) HexIntFormatter(Int, lower == .lower) {
        const Formatter = HexIntFormatter(Int, lower == .lower);
        return Formatter{ .value = value };
    }

    pub fn hexIntLower(value: anytype) HexIntFormatter(@TypeOf(value), true) {
        const Formatter = HexIntFormatter(@TypeOf(value), true);
        return Formatter{ .value = value };
    }

    pub fn hexIntUpper(value: anytype) HexIntFormatter(@TypeOf(value), false) {
        const Formatter = HexIntFormatter(@TypeOf(value), false);
        return Formatter{ .value = value };
    }
};

pub const Output = @import("./output.zig");
pub const Global = @import("./__global.zig");

pub const FileDescriptor = if (Environment.isBrowser)
    u0
else if (Environment.isWindows)
    u64
else
    std.os.fd_t;

// When we are on a computer with an absurdly high number of max open file handles
// such is often the case with macOS
// As a useful optimization, we can store file descriptors and just keep them open...forever
pub const StoredFileDescriptorType = if (Environment.isBrowser) u0 else FileDescriptor;

pub const StringTypes = @import("string_types.zig");
pub const stringZ = StringTypes.stringZ;
pub const string = StringTypes.string;
pub const CodePoint = StringTypes.CodePoint;
pub const PathString = StringTypes.PathString;
pub const HashedString = StringTypes.HashedString;
pub const strings = @import("string_immutable.zig");
pub const MutableString = @import("string_mutable.zig").MutableString;
pub const RefCount = @import("./ref_count.zig").RefCount;

pub inline fn constStrToU8(s: []const u8) []u8 {
    return @constCast(s);
}

pub const MAX_PATH_BYTES: usize = if (Environment.isWasm) 1024 else std.fs.MAX_PATH_BYTES;
pub const MAX_WPATH = [MAX_PATH_BYTES / 2:0]u16;

pub inline fn cast(comptime To: type, value: anytype) To {
    if (comptime std.meta.trait.isIntegral(@TypeOf(value))) {
        return @as(To, @ptrFromInt(@as(usize, @bitCast(value))));
    }

    // TODO: file issue about why std.meta.Child only is necessary on Linux aarch64
    // it should be necessary on all targets
    return @ptrCast(@alignCast(value));
}

extern fn strlen(ptr: [*c]const u8) usize;
pub fn indexOfSentinel(comptime Elem: type, comptime sentinel: Elem, ptr: [*:sentinel]const Elem) usize {
    if (comptime Elem == u8 and sentinel == 0) {
        return strlen(ptr);
    } else {
        var i: usize = 0;
        while (ptr[i] != sentinel) {
            i += 1;
        }
        return i;
    }
}

pub fn len(value: anytype) usize {
    return switch (@typeInfo(@TypeOf(value))) {
        .Array => |info| info.len,
        .Vector => |info| info.len,
        .Pointer => |info| switch (info.size) {
            .One => switch (@as(@import("builtin").TypeInfo, @typeInfo(info.child))) {
                .Array => |array| brk: {
                    if (array.sentinel != null) {
                        @compileError("use bun.sliceTo");
                    }

                    break :brk array.len;
                },
                else => @compileError("invalid type given to std.mem.len"),
            },
            .Many => {
                const sentinel_ptr = info.sentinel orelse
                    @compileError("length of pointer with no sentinel");
                const sentinel = @as(*align(1) const info.child, @ptrCast(sentinel_ptr)).*;

                return indexOfSentinel(info.child, sentinel, value);
            },
            .C => {
                std.debug.assert(value != null);
                return indexOfSentinel(info.child, 0, value);
            },
            .Slice => value.len,
        },
        .Struct => |info| if (info.is_tuple) {
            return info.fields.len;
        } else @compileError("invalid type given to std.mem.len"),
        else => @compileError("invalid type given to std.mem.len"),
    };
}

fn Span(comptime T: type) type {
    switch (@typeInfo(T)) {
        .Optional => |optional_info| {
            return ?Span(optional_info.child);
        },
        .Pointer => |ptr_info| {
            var new_ptr_info = ptr_info;
            switch (ptr_info.size) {
                .One => switch (@typeInfo(ptr_info.child)) {
                    .Array => |info| {
                        new_ptr_info.child = info.child;
                        new_ptr_info.sentinel = info.sentinel;
                    },
                    else => @compileError("invalid type given to std.mem.Span"),
                },
                .C => {
                    new_ptr_info.sentinel = &@as(ptr_info.child, 0);
                    new_ptr_info.is_allowzero = false;
                },
                .Many, .Slice => {},
            }
            new_ptr_info.size = .Slice;
            return @Type(.{ .Pointer = new_ptr_info });
        },
        else => @compileError("invalid type given to std.mem.Span"),
    }
}
// fn Span(comptime T: type) type {
//     switch (@typeInfo(T)) {
//         .Optional => |optional_info| {
//             return ?Span(optional_info.child);
//         },
//         .Pointer => |ptr_info| {
//             var new_ptr_info = ptr_info;
//             switch (ptr_info.size) {
//                 .C => {
//                     new_ptr_info.sentinel = &@as(ptr_info.child, 0);
//                     new_ptr_info.is_allowzero = false;
//                 },
//                 .Many => if (ptr_info.sentinel == null) @compileError("invalid type given to bun.span: " ++ @typeName(T)),
//                 else => {},
//             }
//             new_ptr_info.size = .Slice;
//             return @Type(.{ .Pointer = new_ptr_info });
//         },
//         else => {},
//     }
//     @compileError("invalid type given to bun.span: " ++ @typeName(T));
// }

pub fn span(ptr: anytype) Span(@TypeOf(ptr)) {
    if (@typeInfo(@TypeOf(ptr)) == .Optional) {
        if (ptr) |non_null| {
            return span(non_null);
        } else {
            return null;
        }
    }
    const Result = Span(@TypeOf(ptr));
    const l = len(ptr);
    const ptr_info = @typeInfo(Result).Pointer;
    if (ptr_info.sentinel) |s_ptr| {
        const s = @as(*align(1) const ptr_info.child, @ptrCast(s_ptr)).*;
        return ptr[0..l :s];
    } else {
        return ptr[0..l];
    }
}

pub const IdentityContext = @import("./identity_context.zig").IdentityContext;
pub const ArrayIdentityContext = @import("./identity_context.zig").ArrayIdentityContext;
pub const StringHashMapUnowned = struct {
    pub const Key = struct {
        hash: u64,
        len: usize,

        pub fn init(str: []const u8) Key {
            return Key{
                .hash = hash(str),
                .len = str.len,
            };
        }
    };

    pub const Adapter = struct {
        pub fn eql(_: @This(), a: Key, b: Key) bool {
            return a.hash == b.hash and a.len == b.len;
        }

        pub fn hash(_: @This(), key: Key) u64 {
            return key.hash;
        }
    };
};
pub const BabyList = @import("./baby_list.zig").BabyList;
pub const ByteList = BabyList(u8);

pub fn DebugOnly(comptime Type: type) type {
    if (comptime Environment.isDebug) {
        return Type;
    }

    return void;
}

pub fn DebugOnlyDefault(comptime val: anytype) if (Environment.isDebug) @TypeOf(val) else void {
    if (comptime Environment.isDebug) {
        return val;
    }

    return {};
}

pub inline fn range(comptime min: anytype, comptime max: anytype) [max - min]usize {
    return comptime brk: {
        var slice: [max - min]usize = undefined;
        var i: usize = min;
        while (i < max) {
            slice[i - min] = i;
            i += 1;
        }
        break :brk slice;
    };
}

pub fn copy(comptime Type: type, dest: []Type, src: []const Type) void {
    if (comptime Environment.allow_assert) std.debug.assert(dest.len >= src.len);
    if (@intFromPtr(src.ptr) == @intFromPtr(dest.ptr) or src.len == 0) return;

    const input: []const u8 = std.mem.sliceAsBytes(src);
    const output: []u8 = std.mem.sliceAsBytes(dest);

    std.debug.assert(input.len > 0);
    std.debug.assert(output.len > 0);

    const does_input_or_output_overlap = (@intFromPtr(input.ptr) < @intFromPtr(output.ptr) and
        @intFromPtr(input.ptr) + input.len > @intFromPtr(output.ptr)) or
        (@intFromPtr(output.ptr) < @intFromPtr(input.ptr) and
        @intFromPtr(output.ptr) + output.len > @intFromPtr(input.ptr));

    if (!does_input_or_output_overlap) {
        @memcpy(output[0..input.len], input);
    } else if (comptime Environment.isNative) {
        C.memmove(output.ptr, input.ptr, input.len);
    } else {
        for (input, output) |input_byte, *out| {
            out.* = input_byte;
        }
    }
}

pub const hasCloneFn = std.meta.trait.multiTrait(.{ std.meta.trait.isContainer, std.meta.trait.hasFn("clone") });
pub fn cloneWithType(comptime T: type, item: T, allocator: std.mem.Allocator) !T {
    if (comptime std.meta.trait.isIndexable(T)) {
        const Child = std.meta.Child(T);
        assertDefined(item);

        if (comptime hasCloneFn(Child)) {
            var slice = try allocator.alloc(Child, item.len);
            for (slice, 0..) |*val, i| {
                val.* = try item[i].clone(allocator);
            }
            return slice;
        }

        if (comptime std.meta.trait.isContainer(Child)) {
            @compileError("Expected clone() to exist for slice child: " ++ @typeName(Child));
        }

        return try allocator.dupe(Child, item);
    }

    if (comptime hasCloneFn(T)) {
        return try item.clone(allocator);
    }

    @compileError("Expected clone() to exist for " ++ @typeName(T));
}

pub fn clone(val: anytype, allocator: std.mem.Allocator) !@TypeOf(val) {
    return cloneWithType(@TypeOf(val), val, allocator);
}
pub const StringBuilder = @import("./string_builder.zig");

pub fn assertDefined(val: anytype) void {
    if (comptime !Environment.allow_assert) return;
    const Type = @TypeOf(val);

    if (comptime @typeInfo(Type) == .Optional) {
        if (val) |res| {
            assertDefined(res);
        }
        return;
    }

    if (comptime std.meta.trait.isSlice(Type)) {
        std.debug.assert(val.len < std.math.maxInt(u32) + 1);
        std.debug.assert(val.len < std.math.maxInt(u32) + 1);
        std.debug.assert(val.len < std.math.maxInt(u32) + 1);
        var slice: []Type = undefined;
        if (val.len > 0) {
            std.debug.assert(@intFromPtr(val.ptr) != @intFromPtr(slice.ptr));
        }
        return;
    }

    if (comptime @typeInfo(Type) == .Pointer) {
        var slice: *Type = undefined;
        std.debug.assert(@intFromPtr(val) != @intFromPtr(slice));
        return;
    }

    if (comptime @typeInfo(Type) == .Struct) {
        inline for (comptime std.meta.fieldNames(Type)) |name| {
            assertDefined(@field(val, name));
        }
    }
}

pub const LinearFifo = @import("./linear_fifo.zig").LinearFifo;

/// hash a string
pub fn hash(content: []const u8) u64 {
    return std.hash.Wyhash.hash(0, content);
}

pub fn hashWithSeed(seed: u64, content: []const u8) u64 {
    return std.hash.Wyhash.hash(seed, content);
}

pub fn hash32(content: []const u8) u32 {
    const res = hash(content);
    return @as(u32, @truncate(res));
}

pub const HiveArray = @import("./hive_array.zig").HiveArray;

pub fn rand(bytes: []u8) void {
    _ = BoringSSL.RAND_bytes(bytes.ptr, bytes.len);
}

pub const ObjectPool = @import("./pool.zig").ObjectPool;

pub fn assertNonBlocking(fd: anytype) void {
    std.debug.assert(
        (std.os.fcntl(fd, std.os.F.GETFL, 0) catch unreachable) & std.os.O.NONBLOCK != 0,
    );
}

pub fn ensureNonBlocking(fd: anytype) void {
    const current = std.os.fcntl(fd, std.os.F.GETFL, 0) catch 0;
    _ = std.os.fcntl(fd, std.os.F.SETFL, current | std.os.O.NONBLOCK) catch 0;
}

const global_scope_log = Output.scoped(.bun, false);
pub fn isReadable(fd: FileDescriptor) PollFlag {
    if (comptime Environment.isWindows) {
        return todo(@src(), PollFlag.not_ready);
    }

    var polls = [_]std.os.pollfd{
        .{
            .fd = @intCast(fd),
            .events = std.os.POLL.IN | std.os.POLL.ERR,
            .revents = 0,
        },
    };

    const result = (std.os.poll(&polls, 0) catch 0) != 0;
    global_scope_log("poll({d}) readable: {any} ({d})", .{ fd, result, polls[0].revents });
    return if (result and polls[0].revents & std.os.POLL.HUP != 0)
        PollFlag.hup
    else if (result)
        PollFlag.ready
    else
        PollFlag.not_ready;
}

pub const PollFlag = enum { ready, not_ready, hup };
pub fn isWritable(fd: FileDescriptor) PollFlag {
    if (comptime Environment.isWindows) {
        return todo(@src(), PollFlag.not_ready);
    }

    var polls = [_]std.os.pollfd{
        .{
            .fd = @intCast(fd),
            .events = std.os.POLL.OUT,
            .revents = 0,
        },
    };

    const result = (std.os.poll(&polls, 0) catch 0) != 0;
    global_scope_log("poll({d}) writable: {any} ({d})", .{ fd, result, polls[0].revents });
    if (result and polls[0].revents & std.os.POLL.HUP != 0) {
        return PollFlag.hup;
    } else if (result) {
        return PollFlag.ready;
    } else {
        return PollFlag.not_ready;
    }
}

pub inline fn unreachablePanic(comptime fmts: []const u8, args: anytype) noreturn {
    if (comptime !Environment.allow_assert) unreachable;
    std.debug.panic(fmts, args);
}

pub fn StringEnum(comptime Type: type, comptime Map: anytype, value: []const u8) ?Type {
    return ComptimeStringMap(Type, Map).get(value);
}

pub const Bunfig = @import("./bunfig.zig").Bunfig;

pub const HTTPThread = @import("./http_client_async.zig").HTTPThread;

pub const Analytics = @import("./analytics/analytics_thread.zig");

pub usingnamespace @import("./tagged_pointer.zig");

pub fn once(comptime function: anytype, comptime ReturnType: type) ReturnType {
    const Result = struct {
        var value: ReturnType = undefined;
        var ran = false;

        pub fn execute() ReturnType {
            if (ran) return value;
            ran = true;
            value = function();
            return value;
        }
    };

    return Result.execute();
}

pub fn isHeapMemory(memory: anytype) bool {
    if (comptime use_mimalloc) {
        const Memory = @TypeOf(memory);
        if (comptime std.meta.trait.isSingleItemPtr(Memory)) {
            return Mimalloc.mi_is_in_heap_region(memory);
        }
        return Mimalloc.mi_is_in_heap_region(std.mem.sliceAsBytes(memory).ptr);
    }
    return false;
}

pub const Mimalloc = @import("./allocators/mimalloc.zig");

pub inline fn isSliceInBuffer(slice: []const u8, buffer: []const u8) bool {
    return slice.len > 0 and @intFromPtr(buffer.ptr) <= @intFromPtr(slice.ptr) and ((@intFromPtr(slice.ptr) + slice.len) <= (@intFromPtr(buffer.ptr) + buffer.len));
}

pub fn rangeOfSliceInBuffer(slice: []const u8, buffer: []const u8) ?[2]u32 {
    if (!isSliceInBuffer(slice, buffer)) return null;
    const r = [_]u32{
        @as(u32, @truncate(@intFromPtr(slice.ptr) -| @intFromPtr(buffer.ptr))),
        @as(u32, @truncate(slice.len)),
    };
    if (comptime Environment.allow_assert)
        std.debug.assert(strings.eqlLong(slice, buffer[r[0]..][0..r[1]], false));
    return r;
}

pub const invalid_fd = if (Environment.isWindows)
    // on windows, max usize is the process handle, a very valid fd
    std.math.maxInt(usize)
else
    std.math.maxInt(FileDescriptor);

pub const UFileDescriptor = if (Environment.isWindows) usize else u32;

pub const simdutf = @import("./bun.js/bindings/bun-simdutf.zig");

pub const JSC = @import("root").JavaScriptCore;
pub const AsyncIO = @import("async_io");

pub const logger = @import("./logger.zig");
pub const HTTP = @import("./http_client_async.zig");
pub const ThreadPool = @import("./thread_pool.zig");
pub const picohttp = @import("./deps/picohttp.zig");
pub const uws = @import("./deps/uws.zig");
pub const BoringSSL = @import("./boringssl.zig");
pub const LOLHTML = @import("./deps/lol-html.zig");
pub const clap = @import("./deps/zig-clap/clap.zig");
pub const analytics = @import("./analytics.zig");
pub const DateTime = @import("./deps/zig-datetime/src/datetime.zig");

pub var start_time: i128 = 0;

pub fn openFileZ(pathZ: [:0]const u8, open_flags: std.fs.File.OpenFlags) !std.fs.File {
    var flags: Mode = 0;
    switch (open_flags.mode) {
        .read_only => flags |= std.os.O.RDONLY,
        .write_only => flags |= std.os.O.WRONLY,
        .read_write => flags |= std.os.O.RDWR,
    }

    const res = sys.open(pathZ, flags, 0);
    try res.throw();
    return std.fs.File{ .handle = fdcast(res.result) };
}

pub fn openFile(path_: []const u8, open_flags: std.fs.File.OpenFlags) !std.fs.File {
    if (comptime Environment.isWindows) {
        var flags: Mode = 0;
        switch (open_flags.mode) {
            .read_only => flags |= std.os.O.RDONLY,
            .write_only => flags |= std.os.O.WRONLY,
            .read_write => flags |= std.os.O.RDWR,
        }

        return std.fs.File{ .handle = fdcast(try sys.openA(path_, flags, 0).unwrap()) };
    }

    return try openFileZ(&try std.os.toPosixPath(path_), open_flags);
}

pub fn openDir(dir: std.fs.Dir, path_: [:0]const u8) !std.fs.IterableDir {
    if (comptime Environment.isWindows) {
        const res = try sys.openDirAtWindowsA(toFD(dir.fd), path_, true, false).unwrap();
        return std.fs.IterableDir{ .dir = .{ .fd = fdcast(res) } };
    } else {
        const fd = try sys.openat(dir.fd, path_, std.os.O.DIRECTORY | std.os.O.CLOEXEC | std.os.O.RDONLY, 0).unwrap();
        return std.fs.IterableDir{ .dir = .{ .fd = fd } };
    }
}

pub fn openDirA(dir: std.fs.Dir, path_: []const u8) !std.fs.IterableDir {
    if (comptime Environment.isWindows) {
        const res = try sys.openDirAtWindowsA(toFD(dir.fd), path_, true, false).unwrap();
        return std.fs.IterableDir{ .dir = .{ .fd = fdcast(res) } };
    } else {
        const fd = try sys.openatA(dir.fd, path_, std.os.O.DIRECTORY | std.os.O.CLOEXEC | std.os.O.RDONLY, 0).unwrap();
        return std.fs.IterableDir{ .dir = .{ .fd = fd } };
    }
}

pub fn openDirAbsolute(path_: []const u8) !std.fs.Dir {
    if (comptime Environment.isWindows) {
        const res = try sys.openDirAtWindowsA(invalid_fd, path_, true, false).unwrap();
        return std.fs.Dir{ .fd = fdcast(res) };
    } else {
        const fd = try sys.openA(path_, std.os.O.DIRECTORY | std.os.O.CLOEXEC | std.os.O.RDONLY, 0).unwrap();
        return std.fs.Dir{ .fd = fd };
    }
}
pub const MimallocArena = @import("./mimalloc_arena.zig").Arena;

/// This wrapper exists to avoid the call to sliceTo(0)
/// Zig's sliceTo(0) is scalar
pub fn getenvZ(path_: [:0]const u8) ?[]const u8 {
    if (comptime !Environment.isNative) {
        return null;
    }

    if (comptime Environment.isWindows) {
        // Windows UCRT will fill this in for us
        for (std.os.environ) |lineZ| {
            const line = sliceTo(lineZ, 0);
            const key_end = strings.indexOfCharUsize(line, '=') orelse line.len;
            const key = line[0..key_end];
            if (strings.eqlLong(key, path_, true)) {
                return line[@min(key_end + 1, line.len)..];
            }
        }

        return null;
    }

    const ptr = std.c.getenv(path_.ptr) orelse return null;
    return sliceTo(ptr, 0);
}

//TODO: add windows support
pub const FDHashMapContext = struct {
    pub fn hash(_: @This(), fd: FileDescriptor) u64 {
        return @as(u64, @intCast(fd));
    }
    pub fn eql(_: @This(), a: FileDescriptor, b: FileDescriptor) bool {
        return a == b;
    }
    pub fn pre(input: FileDescriptor) Prehashed {
        return Prehashed{
            .value = @This().hash(.{}, input),
            .input = input,
        };
    }

    pub const Prehashed = struct {
        value: u64,
        input: FileDescriptor,
        pub fn hash(this: @This(), fd: FileDescriptor) u64 {
            if (fd == this.input) return this.value;
            return @as(u64, @intCast(fd));
        }

        pub fn eql(_: @This(), a: FileDescriptor, b: FileDescriptor) bool {
            return a == b;
        }
    };
};
// These wrappers exist to use our strings.eqlLong function
pub const StringArrayHashMapContext = struct {
    pub fn hash(_: @This(), s: []const u8) u32 {
        return @as(u32, @truncate(std.hash.Wyhash.hash(0, s)));
    }
    pub fn eql(_: @This(), a: []const u8, b: []const u8, _: usize) bool {
        return strings.eqlLong(a, b, true);
    }

    pub fn pre(input: []const u8) Prehashed {
        return Prehashed{
            .value = @This().hash(.{}, input),
            .input = input,
        };
    }

    pub const Prehashed = struct {
        value: u32,
        input: []const u8,
        pub fn hash(this: @This(), s: []const u8) u32 {
            if (s.ptr == this.input.ptr and s.len == this.input.len)
                return this.value;
            return @as(u32, @truncate(std.hash.Wyhash.hash(0, s)));
        }

        pub fn eql(_: @This(), a: []const u8, b: []const u8) bool {
            return strings.eqlLong(a, b, true);
        }
    };
};

pub const StringHashMapContext = struct {
    pub fn hash(_: @This(), s: []const u8) u64 {
        return std.hash.Wyhash.hash(0, s);
    }
    pub fn eql(_: @This(), a: []const u8, b: []const u8) bool {
        return strings.eqlLong(a, b, true);
    }

    pub fn pre(input: []const u8) Prehashed {
        return Prehashed{
            .value = @This().hash(.{}, input),
            .input = input,
        };
    }

    pub const Prehashed = struct {
        value: u64,
        input: []const u8,
        pub fn hash(this: @This(), s: []const u8) u64 {
            if (s.ptr == this.input.ptr and s.len == this.input.len)
                return this.value;
            return StringHashMapContext.hash(.{}, s);
        }

        pub fn eql(_: @This(), a: []const u8, b: []const u8) bool {
            return strings.eqlLong(a, b, true);
        }
    };

    pub const PrehashedCaseInsensitive = struct {
        value: u64,
        input: []const u8,
        pub fn init(allocator: std.mem.Allocator, input: []const u8) PrehashedCaseInsensitive {
            var out = allocator.alloc(u8, input.len) catch unreachable;
            _ = strings.copyLowercase(input, out);
            return PrehashedCaseInsensitive{
                .value = StringHashMapContext.hash(.{}, out),
                .input = out,
            };
        }
        pub fn deinit(this: @This(), allocator: std.mem.Allocator) void {
            allocator.free(this.input);
        }
        pub fn hash(this: @This(), s: []const u8) u64 {
            if (s.ptr == this.input.ptr and s.len == this.input.len)
                return this.value;
            return StringHashMapContext.hash(.{}, s);
        }

        pub fn eql(_: @This(), a: []const u8, b: []const u8) bool {
            return strings.eqlCaseInsensitiveASCIIICheckLength(a, b);
        }
    };
};

pub fn StringArrayHashMap(comptime Type: type) type {
    return std.ArrayHashMap([]const u8, Type, StringArrayHashMapContext, true);
}

pub fn StringArrayHashMapUnmanaged(comptime Type: type) type {
    return std.ArrayHashMapUnmanaged([]const u8, Type, StringArrayHashMapContext, true);
}

pub fn StringHashMap(comptime Type: type) type {
    return std.HashMap([]const u8, Type, StringHashMapContext, std.hash_map.default_max_load_percentage);
}

pub fn StringHashMapUnmanaged(comptime Type: type) type {
    return std.HashMapUnmanaged([]const u8, Type, StringHashMapContext, std.hash_map.default_max_load_percentage);
}

pub fn FDHashMap(comptime Type: type) type {
    return std.HashMap(StoredFileDescriptorType, Type, FDHashMapContext, std.hash_map.default_max_load_percentage);
}

const CopyFile = @import("./copy_file.zig");
pub const copyFileRange = CopyFile.copyFileRange;
pub const canUseCopyFileRangeSyscall = CopyFile.canUseCopyFileRangeSyscall;
pub const copyFile = CopyFile.copyFile;

pub fn parseDouble(input: []const u8) !f64 {
    if (comptime Environment.isWasm) {
        return try std.fmt.parseFloat(f64, input);
    }
    return JSC.WTF.parseDouble(input);
}

pub const SignalCode = enum(u8) {
    SIGHUP = 1,
    SIGINT = 2,
    SIGQUIT = 3,
    SIGILL = 4,
    SIGTRAP = 5,
    SIGABRT = 6,
    SIGBUS = 7,
    SIGFPE = 8,
    SIGKILL = 9,
    SIGUSR1 = 10,
    SIGSEGV = 11,
    SIGUSR2 = 12,
    SIGPIPE = 13,
    SIGALRM = 14,
    SIGTERM = 15,
    SIG16 = 16,
    SIGCHLD = 17,
    SIGCONT = 18,
    SIGSTOP = 19,
    SIGTSTP = 20,
    SIGTTIN = 21,
    SIGTTOU = 22,
    SIGURG = 23,
    SIGXCPU = 24,
    SIGXFSZ = 25,
    SIGVTALRM = 26,
    SIGPROF = 27,
    SIGWINCH = 28,
    SIGIO = 29,
    SIGPWR = 30,
    SIGSYS = 31,
    _,

    pub fn name(value: SignalCode) ?[]const u8 {
        if (@intFromEnum(value) <= @intFromEnum(SignalCode.SIGSYS)) {
            return asByteSlice(@tagName(value));
        }

        return null;
    }

    pub fn from(value: anytype) SignalCode {
        return @enumFromInt(std.mem.asBytes(&value)[0]);
    }

    pub fn format(self: SignalCode, comptime _: []const u8, _: fmt.FormatOptions, writer: anytype) !void {
        if (self.name()) |str| {
            try std.fmt.format(writer, "code {d} ({s})", .{ @intFromEnum(self), str });
        } else {
            try std.fmt.format(writer, "code {d}", .{@intFromEnum(self)});
        }
    }
};

pub fn isMissingIOUring() bool {
    if (comptime !Environment.isLinux)
        // it is not missing when it was not supposed to be there in the first place
        return false;

    // cache the boolean value
    const Missing = struct {
        pub var is_missing_io_uring: ?bool = null;
    };

    return Missing.is_missing_io_uring orelse brk: {
        const kernel = Analytics.GenerateHeader.GeneratePlatform.kernelVersion();
        // io_uring was introduced in earlier versions of Linux, but it was not
        // really usable for us until 5.3
        const result = kernel.major < 5 or (kernel.major == 5 and kernel.minor < 3);
        Missing.is_missing_io_uring = result;
        break :brk result;
    };
}

pub const CLI = @import("./cli.zig");

pub const PackageManager = @import("./install/install.zig").PackageManager;

pub const fs = @import("./fs.zig");
pub const Bundler = bundler.Bundler;
pub const bundler = @import("./bundler.zig");
pub const which = @import("./which.zig").which;
pub const is_executable_fileZ = @import("./which.zig").is_executable_file;
pub const js_parser = @import("./js_parser.zig");
pub const js_printer = @import("./js_printer.zig");
pub const js_lexer = @import("./js_lexer.zig");
pub const JSON = @import("./json_parser.zig");
pub const JSAst = @import("./js_ast.zig");
pub const bit_set = @import("./bit_set.zig");

pub fn enumMap(comptime T: type, comptime args: anytype) (fn (T) []const u8) {
    const Map = struct {
        const vargs = args;
        const labels = brk: {
            var vabels_ = std.enums.EnumArray(T, []const u8).initFill("");
            @setEvalBranchQuota(99999);
            inline for (vargs) |field| {
                vabels_.set(field.@"0", field.@"1");
            }
            break :brk vabels_;
        };

        pub fn get(input: T) []const u8 {
            return labels.get(input);
        }
    };

    return Map.get;
}

pub fn ComptimeEnumMap(comptime T: type) type {
    comptime {
        var entries: [std.enums.values(T).len]struct { string, T } = undefined;
        var i: usize = 0;
        inline for (std.enums.values(T)) |value| {
            entries[i] = .{ .@"0" = @tagName(value), .@"1" = value };
            i += 1;
        }
        return ComptimeStringMap(T, entries);
    }
}

/// Write 0's for every byte in Type
/// Ignores default struct values.
pub fn zero(comptime Type: type) Type {
    var out: [@sizeOf(Type)]u8 align(@alignOf(Type)) = undefined;
    @memset(@as([*]u8, @ptrCast(&out))[0..out.len], 0);
    return @as(Type, @bitCast(out));
}
pub const c_ares = @import("./deps/c_ares.zig");
pub const URL = @import("./url.zig").URL;
pub const FormData = @import("./url.zig").FormData;

var needs_proc_self_workaround: bool = false;

// This is our "polyfill" when /proc/self/fd is not available it's only
// necessary on linux because other platforms don't have an optional
// /proc/self/fd
fn getFdPathViaCWD(fd: std.os.fd_t, buf: *[@This().MAX_PATH_BYTES]u8) ![]u8 {
    const prev_fd = try std.os.openatZ(std.fs.cwd().fd, ".", 0, 0);
    var needs_chdir = false;
    defer {
        if (needs_chdir) std.os.fchdir(prev_fd) catch unreachable;
        std.os.close(prev_fd);
    }
    try std.os.fchdir(fd);
    needs_chdir = true;
    return std.os.getcwd(buf);
}

pub fn getcwd(buf_: []u8) ![]u8 {
    if (comptime !Environment.isWindows) {
        return std.os.getcwd(buf_);
    }

    var temp: [MAX_PATH_BYTES]u8 = undefined;
    var temp_slice = try std.os.getcwd(&temp);
    return path.normalizeBuf(temp_slice, buf_, .loose);
}

pub fn getcwdAlloc(allocator: std.mem.Allocator) ![]u8 {
    var temp: [MAX_PATH_BYTES]u8 = undefined;
    var temp_slice = try getcwd(&temp);
    return allocator.dupe(u8, temp_slice);
}

/// Get the absolute path to a file descriptor.
/// On Linux, when `/proc/self/fd` is not available, this function will attempt to use `fchdir` and `getcwd` to get the path instead.
pub fn getFdPath(fd_: anytype, buf: *[@This().MAX_PATH_BYTES]u8) ![]u8 {
    const fd = fdcast(toFD(fd_));
    if (comptime Environment.isWindows) {
        var temp: [MAX_PATH_BYTES]u8 = undefined;
        var temp_slice = try std.os.getFdPath(fd, &temp);
        return path.normalizeBuf(temp_slice, buf, .loose);
    }
    if (comptime !Environment.isLinux) {
        return try std.os.getFdPath(fd, buf);
    }

    if (needs_proc_self_workaround) {
        return getFdPathViaCWD(fd, buf);
    }

    return std.os.getFdPath(fd, buf) catch |err| {
        if (err == error.FileNotFound and !needs_proc_self_workaround) {
            needs_proc_self_workaround = true;
            return getFdPathViaCWD(fd, buf);
        }

        return err;
    };
}

fn lenSliceTo(ptr: anytype, comptime end: meta.Elem(@TypeOf(ptr))) usize {
    switch (@typeInfo(@TypeOf(ptr))) {
        .Pointer => |ptr_info| switch (ptr_info.size) {
            .One => switch (@typeInfo(ptr_info.child)) {
                .Array => |array_info| {
                    if (array_info.sentinel) |sentinel_ptr| {
                        const sentinel = @as(*align(1) const array_info.child, @ptrCast(sentinel_ptr)).*;
                        if (sentinel == end) {
                            return indexOfSentinel(array_info.child, end, ptr);
                        }
                    }
                    return std.mem.indexOfScalar(array_info.child, ptr, end) orelse array_info.len;
                },
                else => {},
            },
            .Many => if (ptr_info.sentinel) |sentinel_ptr| {
                const sentinel = @as(*align(1) const ptr_info.child, @ptrCast(sentinel_ptr)).*;
                // We may be looking for something other than the sentinel,
                // but iterating past the sentinel would be a bug so we need
                // to check for both.
                var i: usize = 0;
                while (ptr[i] != end and ptr[i] != sentinel) i += 1;
                return i;
            },
            .C => {
                std.debug.assert(ptr != null);
                return indexOfSentinel(ptr_info.child, end, ptr);
            },
            .Slice => {
                if (ptr_info.sentinel) |sentinel_ptr| {
                    const sentinel = @as(*align(1) const ptr_info.child, @ptrCast(sentinel_ptr)).*;
                    if (sentinel == end) {
                        return indexOfSentinel(ptr_info.child, sentinel, ptr);
                    }
                }
                return std.mem.indexOfScalar(ptr_info.child, ptr, end) orelse ptr.len;
            },
        },
        else => {},
    }
    @compileError("invalid type given to std.mem.sliceTo: " ++ @typeName(@TypeOf(ptr)));
}

/// Helper for the return type of sliceTo()
fn SliceTo(comptime T: type, comptime end: meta.Elem(T)) type {
    switch (@typeInfo(T)) {
        .Optional => |optional_info| {
            return ?SliceTo(optional_info.child, end);
        },
        .Pointer => |ptr_info| {
            var new_ptr_info = ptr_info;
            new_ptr_info.size = .Slice;
            switch (ptr_info.size) {
                .One => switch (@typeInfo(ptr_info.child)) {
                    .Array => |array_info| {
                        new_ptr_info.child = array_info.child;
                        // The return type must only be sentinel terminated if we are guaranteed
                        // to find the value searched for, which is only the case if it matches
                        // the sentinel of the type passed.
                        if (array_info.sentinel) |sentinel_ptr| {
                            const sentinel = @as(*align(1) const array_info.child, @ptrCast(sentinel_ptr)).*;
                            if (end == sentinel) {
                                new_ptr_info.sentinel = &end;
                            } else {
                                new_ptr_info.sentinel = null;
                            }
                        }
                    },
                    else => {},
                },
                .Many, .Slice => {
                    // The return type must only be sentinel terminated if we are guaranteed
                    // to find the value searched for, which is only the case if it matches
                    // the sentinel of the type passed.
                    if (ptr_info.sentinel) |sentinel_ptr| {
                        const sentinel = @as(*align(1) const ptr_info.child, @ptrCast(sentinel_ptr)).*;
                        if (end == sentinel) {
                            new_ptr_info.sentinel = &end;
                        } else {
                            new_ptr_info.sentinel = null;
                        }
                    }
                },
                .C => {
                    new_ptr_info.sentinel = &end;
                    // C pointers are always allowzero, but we don't want the return type to be.
                    std.debug.assert(new_ptr_info.is_allowzero);
                    new_ptr_info.is_allowzero = false;
                },
            }
            return @Type(.{ .Pointer = new_ptr_info });
        },
        else => {},
    }
    @compileError("invalid type given to std.mem.sliceTo: " ++ @typeName(T));
}

/// Takes an array, a pointer to an array, a sentinel-terminated pointer, or a slice and
/// iterates searching for the first occurrence of `end`, returning the scanned slice.
/// If `end` is not found, the full length of the array/slice/sentinel terminated pointer is returned.
/// If the pointer type is sentinel terminated and `end` matches that terminator, the
/// resulting slice is also sentinel terminated.
/// Pointer properties such as mutability and alignment are preserved.
/// C pointers are assumed to be non-null.
pub fn sliceTo(ptr: anytype, comptime end: meta.Elem(@TypeOf(ptr))) SliceTo(@TypeOf(ptr), end) {
    if (@typeInfo(@TypeOf(ptr)) == .Optional) {
        const non_null = ptr orelse return null;
        return sliceTo(non_null, end);
    }
    const Result = SliceTo(@TypeOf(ptr), end);
    const length = lenSliceTo(ptr, end);
    const ptr_info = @typeInfo(Result).Pointer;
    if (ptr_info.sentinel) |s_ptr| {
        const s = @as(*align(1) const ptr_info.child, @ptrCast(s_ptr)).*;
        return ptr[0..length :s];
    } else {
        return ptr[0..length];
    }
}

pub fn cstring(input: []const u8) [:0]const u8 {
    if (input.len == 0)
        return "";

    if (comptime Environment.allow_assert) {
        std.debug.assert(
            input.ptr[input.len] == 0,
        );
    }
    return @as([*:0]const u8, @ptrCast(input.ptr))[0..input.len :0];
}

pub const Semver = @import("./install/semver.zig");
pub const ImportRecord = @import("./import_record.zig").ImportRecord;
pub const ImportKind = @import("./import_record.zig").ImportKind;

pub usingnamespace @import("./util.zig");
pub const fast_debug_build_cmd = .None;
pub const fast_debug_build_mode = fast_debug_build_cmd != .None and
    Environment.isDebug;

pub const MultiArrayList = @import("./multi_array_list.zig").MultiArrayList;

pub const Joiner = @import("./string_joiner.zig");
pub const renamer = @import("./renamer.zig");
pub const sourcemap = struct {
    pub usingnamespace @import("./sourcemap/sourcemap.zig");
    pub usingnamespace @import("./sourcemap/CodeCoverage.zig");
};

pub fn asByteSlice(buffer: anytype) []const u8 {
    return switch (@TypeOf(buffer)) {
        []const u8, []u8, [:0]const u8, [:0]u8 => buffer.ptr[0..buffer.len],
        [*:0]u8, [*:0]const u8 => buffer[0..len(buffer)],
        [*c]const u8, [*c]u8 => span(buffer),
        else => |T| {
            if (comptime std.meta.trait.isPtrTo(.Array)(T)) {
                return @as([]const u8, buffer);
            }

            @compileError("Unsupported type " ++ @typeName(T));
        },
    };
}

comptime {
    if (fast_debug_build_cmd != .RunCommand and fast_debug_build_mode) {
        _ = @import("./bun.js/node/buffer.zig").BufferVectorized.fill;
        _ = @import("./cli/upgrade_command.zig").Version;
    }
}

pub fn DebugOnlyDisabler(comptime Type: type) type {
    return struct {
        const T = Type;
        threadlocal var disable_create_in_debug: if (Environment.allow_assert) usize else u0 = 0;
        pub inline fn disable() void {
            if (comptime !Environment.allow_assert) return;
            disable_create_in_debug += 1;
        }

        pub inline fn enable() void {
            if (comptime !Environment.allow_assert) return;
            disable_create_in_debug -= 1;
        }

        pub inline fn assert() void {
            if (comptime !Environment.allow_assert) return;
            if (disable_create_in_debug > 0) {
                Output.panic(comptime "[" ++ @typeName(T) ++ "] called while disabled (did you forget to call enable?)", .{});
            }
        }
    };
}

const FailingAllocator = struct {
    fn alloc(_: *anyopaque, _: usize, _: u8, _: usize) ?[*]u8 {
        if (comptime Environment.allow_assert) {
            unreachablePanic("FailingAllocator should never be reached. This means some memory was not defined", .{});
        }
        return null;
    }

    fn resize(_: *anyopaque, _: []u8, _: u8, _: usize, _: usize) bool {
        if (comptime Environment.allow_assert) {
            unreachablePanic("FailingAllocator should never be reached. This means some memory was not defined", .{});
        }
        return false;
    }

    fn free(
        _: *anyopaque,
        _: []u8,
        _: u8,
        _: usize,
    ) void {
        unreachable;
    }
};

/// When we want to avoid initializing a value as undefined, we can use this allocator
pub const failing_allocator = std.mem.Allocator{ .ptr = undefined, .vtable = &.{
    .alloc = FailingAllocator.alloc,
    .resize = FailingAllocator.resize,
    .free = FailingAllocator.free,
} };

/// Reload Bun's process
///
/// This clones envp, argv, and gets the current executable path
///
/// Overwrites the current process with the new process
///
/// Must be able to allocate memory. malloc is not signal safe, but it's
/// best-effort. Not much we can do if it fails.
pub fn reloadProcess(
    allocator: std.mem.Allocator,
    clear_terminal: bool,
) void {
    const PosixSpawn = @import("./bun.js/api/bun/spawn.zig").PosixSpawn;
    const bun = @This();
    var dupe_argv = allocator.allocSentinel(?[*:0]const u8, bun.argv().len, null) catch unreachable;
    for (bun.argv(), dupe_argv) |src, *dest| {
        dest.* = (allocator.dupeZ(u8, sliceTo(src, 0)) catch unreachable).ptr;
    }

    var environ_slice = std.mem.span(std.c.environ);
    var environ = allocator.allocSentinel(?[*:0]const u8, environ_slice.len, null) catch unreachable;
    for (environ_slice, environ) |src, *dest| {
        if (src == null) {
            dest.* = null;
        } else {
            dest.* = (allocator.dupeZ(u8, sliceTo(src.?, 0)) catch unreachable).ptr;
        }
    }

    // we must clone selfExePath incase the argv[0] was not an absolute path (what appears in the terminal)
    const exec_path = (allocator.dupeZ(u8, std.fs.selfExePathAlloc(allocator) catch unreachable) catch unreachable).ptr;

    // we clone argv so that the memory address isn't the same as the libc one
    const argv = @as([*:null]?[*:0]const u8, @ptrCast(dupe_argv.ptr));

    // we clone envp so that the memory address of environment variables isn't the same as the libc one
    const envp = @as([*:null]?[*:0]const u8, @ptrCast(environ.ptr));

    // Clear the terminal
    if (clear_terminal) {
        Output.flush();
        Output.disableBuffering();
        Output.resetTerminalAll();
    }

    // macOS doesn't have CLOEXEC, so we must go through posix_spawn
    if (comptime Environment.isMac) {
        var actions = PosixSpawn.Actions.init() catch unreachable;
        actions.inherit(0) catch unreachable;
        actions.inherit(1) catch unreachable;
        actions.inherit(2) catch unreachable;
        var attrs = PosixSpawn.Attr.init() catch unreachable;
        attrs.set(
            C.POSIX_SPAWN_CLOEXEC_DEFAULT |
                // Apple Extension: If this bit is set, rather
                // than returning to the caller, posix_spawn(2)
                // and posix_spawnp(2) will behave as a more
                // featureful execve(2).
                C.POSIX_SPAWN_SETEXEC |
                C.POSIX_SPAWN_SETSIGDEF | C.POSIX_SPAWN_SETSIGMASK,
        ) catch unreachable;
        switch (PosixSpawn.spawnZ(exec_path, actions, attrs, @as([*:null]?[*:0]const u8, @ptrCast(argv)), @as([*:null]?[*:0]const u8, @ptrCast(envp)))) {
            .err => |err| {
                Output.panic("Unexpected error while reloading: {d} {s}", .{ err.errno, @tagName(err.getErrno()) });
            },
            .result => |_| {},
        }
    } else {
        const err = std.os.execveZ(
            exec_path,
            argv,
            envp,
        );
        Output.panic("Unexpected error while reloading: {s}", .{@errorName(err)});
    }
}
pub var auto_reload_on_crash = false;

pub const options = @import("./options.zig");
pub const StringSet = struct {
    map: Map,

    pub const Map = StringArrayHashMap(void);

    pub fn init(allocator: std.mem.Allocator) StringSet {
        return StringSet{
            .map = Map.init(allocator),
        };
    }

    pub fn keys(self: StringSet) []const string {
        return self.map.keys();
    }

    pub fn insert(self: *StringSet, key: []const u8) !void {
        var entry = try self.map.getOrPut(key);
        if (!entry.found_existing) {
            entry.key_ptr.* = try self.map.allocator.dupe(u8, key);
        }
    }

    pub fn deinit(self: *StringSet) void {
        for (self.map.keys()) |key| {
            self.map.allocator.free(key);
        }

        self.map.deinit();
    }
};

pub const Schema = @import("./api/schema.zig");

pub const StringMap = struct {
    map: Map,
    dupe_keys: bool = false,

    pub const Map = StringArrayHashMap(string);

    pub fn init(allocator: std.mem.Allocator, dupe_keys: bool) StringMap {
        return StringMap{
            .map = Map.init(allocator),
            .dupe_keys = dupe_keys,
        };
    }

    pub fn keys(self: StringMap) []const string {
        return self.map.keys();
    }

    pub fn values(self: StringMap) []const string {
        return self.map.values();
    }

    pub fn count(self: StringMap) usize {
        return self.map.count();
    }

    pub fn toAPI(self: StringMap) Schema.Api.StringMap {
        return Schema.Api.StringMap{
            .keys = self.keys(),
            .values = self.values(),
        };
    }

    pub fn insert(self: *StringMap, key: []const u8, value: []const u8) !void {
        var entry = try self.map.getOrPut(key);
        if (!entry.found_existing) {
            if (self.dupe_keys)
                entry.key_ptr.* = try self.map.allocator.dupe(u8, key);
        } else {
            self.map.allocator.free(entry.value_ptr.*);
        }

        entry.value_ptr.* = try self.map.allocator.dupe(u8, value);
    }
    pub const put = insert;

    pub fn get(self: *const StringMap, key: []const u8) ?[]const u8 {
        return self.map.get(key);
    }

    pub fn sort(self: *StringMap, sort_ctx: anytype) void {
        self.map.sort(sort_ctx);
    }

    pub fn deinit(self: *StringMap) void {
        for (self.map.values()) |value| {
            self.map.allocator.free(value);
        }

        if (self.dupe_keys) {
            for (self.map.keys()) |key| {
                self.map.allocator.free(key);
            }
        }

        self.map.deinit();
    }
};

pub const DotEnv = @import("./env_loader.zig");
pub const BundleV2 = @import("./bundler/bundle_v2.zig").BundleV2;
pub const ParseTask = @import("./bundler/bundle_v2.zig").ParseTask;

pub const Lock = @import("./lock.zig").Lock;
pub const UnboundedQueue = @import("./bun.js/unbounded_queue.zig").UnboundedQueue;

pub fn threadlocalAllocator() std.mem.Allocator {
    if (comptime use_mimalloc) {
        return MimallocArena.getThreadlocalDefault();
    }

    return default_allocator;
}

pub fn Ref(comptime T: type) type {
    return struct {
        ref_count: u32,
        allocator: std.mem.Allocator,
        value: T,

        pub fn init(value: T, allocator: std.mem.Allocator) !*@This() {
            var this = try allocator.create(@This());
            this.allocator = allocator;
            this.ref_count = 1;
            this.value = value;
            return this;
        }

        pub fn ref(this: *@This()) *@This() {
            this.ref_count += 1;
            return this;
        }

        pub fn unref(this: *@This()) ?*@This() {
            this.ref_count -= 1;
            if (this.ref_count == 0) {
                if (@hasDecl(T, "deinit")) {
                    this.value.deinit();
                }
                this.allocator.destroy(this);
                return null;
            }
            return this;
        }
    };
}

pub fn HiveRef(comptime T: type, comptime capacity: u16) type {
    return struct {
        const HiveAllocator = HiveArray(@This(), capacity).Fallback;

        ref_count: u32,
        allocator: *HiveAllocator,
        value: T,

        pub fn init(value: T, allocator: *HiveAllocator) !*@This() {
            var this = try allocator.tryGet();
            this.allocator = allocator;
            this.ref_count = 1;
            this.value = value;
            return this;
        }

        pub fn ref(this: *@This()) *@This() {
            this.ref_count += 1;
            return this;
        }

        pub fn unref(this: *@This()) ?*@This() {
            this.ref_count -= 1;
            if (this.ref_count == 0) {
                if (@hasDecl(T, "deinit")) {
                    this.value.deinit();
                }
                this.allocator.put(this);
                return null;
            }
            return this;
        }
    };
}

pub const MaxHeapAllocator = @import("./max_heap_allocator.zig").MaxHeapAllocator;

pub const tracy = @import("./tracy.zig");
pub const trace = tracy.trace;

pub fn openFileForPath(path_: [:0]const u8) !std.fs.File {
    const O_PATH = if (comptime Environment.isLinux) std.os.O.PATH else std.os.O.RDONLY;
    const flags: u32 = std.os.O.CLOEXEC | std.os.O.NOCTTY | O_PATH;

    const fd = try std.os.openZ(path_, flags, 0);
    return std.fs.File{
        .handle = fd,
    };
}

pub fn openDirForPath(path_: [:0]const u8) !std.fs.Dir {
    const O_PATH = if (comptime Environment.isLinux) std.os.O.PATH else std.os.O.RDONLY;
    const flags: u32 = std.os.O.CLOEXEC | std.os.O.NOCTTY | std.os.O.DIRECTORY | O_PATH;

    const fd = try std.os.openZ(path_, flags, 0);
    return std.fs.Dir{
        .fd = fd,
    };
}

pub const Generation = u16;

pub const zstd = @import("./deps/zstd.zig");
pub const StringPointer = Schema.Api.StringPointer;
pub const StandaloneModuleGraph = @import("./standalone_bun.zig").StandaloneModuleGraph;

pub const String = @import("./string.zig").String;
pub const SliceWithUnderlyingString = @import("./string.zig").SliceWithUnderlyingString;

pub const WTF = struct {
    /// The String type from WebKit's WTF library.
    pub const StringImpl = @import("./string.zig").WTFStringImpl;
};

pub const ArenaAllocator = @import("./ArenaAllocator.zig").ArenaAllocator;

pub const Wyhash = @import("./wyhash.zig").Wyhash;

pub const RegularExpression = @import("./bun.js/bindings/RegularExpression.zig").RegularExpression;
pub inline fn assertComptime() void {
    if (comptime !@inComptime()) {
        @compileError("This function can only be called in comptime.");
    }
}

const TODO_LOG = Output.scoped(.TODO, false);
pub inline fn todo(src: std.builtin.SourceLocation, value: anytype) @TypeOf(value) {
    if (comptime Environment.allow_assert) {
        TODO_LOG("{s}() at {s}:{d}:{d}", .{ src.fn_name, src.file, src.line, src.column });
    }

    return value;
}

pub inline fn fdcast(fd: FileDescriptor) std.os.fd_t {
    if (comptime FileDescriptor == std.os.fd_t) {
        return fd;
    }

    return @ptrFromInt(fd);
}

pub inline fn socketcast(fd: FileDescriptor) std.os.fd_t {
    if (comptime FileDescriptor == std.os.fd_t) {
        return fd;
    }

    return @ptrFromInt(fd);
}

pub inline fn toFD(fd: anytype) FileDescriptor {
    const FD = @TypeOf(fd);
    if (comptime FileDescriptor == std.os.fd_t) {
        return @intCast(fd);
    }

    if (comptime FD == std.os.fd_t) {
        return @intFromPtr(fd);
    }

    return @intCast(fd);
}

pub const HOST_NAME_MAX = if (Environment.isWindows)
    // TODO: i have no idea what this value should be
    256
else
    std.os.HOST_NAME_MAX;

pub const enums = @import("./enums.zig");
const WindowsStat = extern struct {
    dev: u32,
    ino: u32,
    nlink: usize,

    mode: Mode,
    uid: u32,
    gid: u32,
    rdev: u32,
    size: u32,
    blksize: isize,
    blocks: i64,

    atim: std.c.timespec,
    mtim: std.c.timespec,
    ctim: std.c.timespec,

    pub fn birthtime(_: *const WindowsStat) std.c.timespec {
        return std.c.timespec{ .tv_nsec = 0, .tv_sec = 0 };
    }

    pub fn mtime(this: *const WindowsStat) std.c.timespec {
        return this.mtim;
    }

    pub fn ctime(this: *const WindowsStat) std.c.timespec {
        return this.ctim;
    }

    pub fn atime(this: *const WindowsStat) std.c.timespec {
        return this.atim;
    }

    pub fn birthtime(this: *const WindowsStat) std.c.timespec {
        return this.atim;
    }
};

pub const Stat = if (Environment.isPosix) std.os.Stat else WindowsStat;

pub const posix = struct {
    pub const STDOUT_FD = std.os.STDOUT_FILENO;
    pub const STDERR_FD = std.os.STDERR_FILENO;
    pub const STDIN_FD = std.os.STDIN_FILENO;
    pub inline fn argv() [][*:0]u8 {
        return std.os.argv;
    }
    pub inline fn setArgv(new_ptr: [][*:0]u8) void {
        std.os.argv = new_ptr;
    }

    pub fn stdio(i: anytype) FileDescriptor {
        return switch (i) {
            STDOUT_FD => STDOUT_FD,
            STDERR_FD => STDERR_FD,
            STDIN_FD => STDIN_FD,
            else => @panic("Invalid stdio fd"),
        };
    }
};

pub const win32 = struct {
    pub var STDOUT_FD: FileDescriptor = undefined;
    pub var STDERR_FD: FileDescriptor = undefined;
    pub var STDIN_FD: FileDescriptor = undefined;

    pub inline fn argv() [][*:0]u8 {
        return std.os.argv;
    }

    pub inline fn setArgv(new_ptr: [][*:0]u8) void {
        std.os.argv = new_ptr;
    }

    pub fn stdio(i: anytype) FileDescriptor {
        return switch (i) {
            0 => STDIN_FD,
            1 => STDOUT_FD,
            2 => STDERR_FD,
            else => @panic("Invalid stdio fd"),
        };
    }
};

pub usingnamespace if (@import("builtin").target.os.tag != .windows) posix else win32;

pub fn isRegularFile(mode: Mode) bool {
    if (comptime Environment.isPosix) {
        return std.os.S.ISREG(mode);
    }

    if (comptime Environment.isWindows) {
        return todo(@src(), true);
    }

    @compileError("Unsupported platform");
}

pub const sys = @import("./sys.zig");

pub const Mode = C.Mode;

pub const windows = @import("./windows.zig");

pub const FDTag = enum {
    none,
    stderr,
    stdin,
    stdout,
    pub fn get(fd_: anytype) FDTag {
        const fd = toFD(fd_);
        if (comptime Environment.isWindows) {
            if (fd == win32.STDOUT_FD) {
                return .stdout;
            } else if (fd == win32.STDERR_FD) {
                return .stderr;
            } else if (fd == win32.STDIN_FD) {
                return .stdin;
            }

            return .none;
        } else {
            return switch (fd) {
                posix.STDIN_FD => FDTag.stdin,
                posix.STDOUT_FD => FDTag.stdout,
                posix.STDERR_FD => FDTag.stderr,
                else => .none,
            };
        }
    }
};

pub fn fdi32(fd_: anytype) i32 {
    if (comptime Environment.isPosix) {
        return @intCast(toFD(fd_));
    }

    if (comptime @TypeOf(fd_) == *anyopaque) {
        return @intCast(@intFromPtr(fd_));
    }

    return @intCast(fd_);
}

pub const OSPathSlice = if (Environment.isWindows) [:0]const u16 else [:0]const u8;
<<<<<<< HEAD
pub const LazyBoolValue = enum {
    unknown,
    no,
    yes,
};
/// Create a lazily computed boolean value.
/// Getter must be a function that takes a pointer to the parent struct and returns a boolean.
/// Parent must be a type which contains the field we are getting.
pub fn LazyBool(comptime Getter: anytype, comptime Parent: type, comptime field: string) type {
    return struct {
        value: LazyBoolValue = .unknown,
        pub fn get(self: *@This()) bool {
            if (self.value == .unknown) {
                self.value = switch (Getter(@fieldParentPtr(Parent, field, self))) {
                    true => .yes,
                    false => .no,
                };
            }

            return self.value == .yes;
        }
    };
}

pub fn serializable(input: anytype) @TypeOf(input) {
    const T = @TypeOf(input);
    comptime {
        if (std.meta.trait.isExtern(T)) {
            if (@typeInfo(T) == .Union) {
                @compileError("Extern unions must be serialized with serializableInto");
            }
        }
    }
    var zeroed: [@sizeOf(T)]u8 align(@alignOf(T)) = comptime brk: {
        var buf: [@sizeOf(T)]u8 align(@alignOf(T)) = undefined;
        for (&buf) |*ptr| {
            ptr.* = 0;
        }
        break :brk buf;
    };
    const result: *T = @ptrCast(&zeroed);

    inline for (comptime std.meta.fieldNames(T)) |field_name| {
        @field(result, field_name) = @field(input, field_name);
    }

    return result.*;
}

pub inline fn serializableInto(comptime T: type, init: anytype) T {
    var zeroed: [@sizeOf(T)]u8 align(@alignOf(T)) = comptime brk: {
        var buf: [@sizeOf(T)]u8 align(@alignOf(T)) = undefined;
        for (&buf) |*ptr| {
            ptr.* = 0;
        }
        break :brk buf;
    };
    const result: *T = @ptrCast(&zeroed);

    inline for (comptime std.meta.fieldNames(@TypeOf(init))) |field_name| {
        @field(result, field_name) = @field(init, field_name);
    }

    return result.*;
}

/// Like std.fs.Dir.makePath except instead of infinite looping on dangling
/// symlink, it deletes the symlink and tries again.
pub fn makePath(dir: std.fs.Dir, sub_path: []const u8) !void {
    if (comptime Environment.isWindows) {
        @panic("TODO: Windows makePath");
    }
    var it = try std.fs.path.componentIterator(sub_path);
    var component = it.last() orelse return;
    while (true) {
        dir.makeDir(component.path) catch |err| switch (err) {
            error.PathAlreadyExists => {
                var path_buf2: [MAX_PATH_BYTES * 2]u8 = undefined;
                copy(u8, &path_buf2, component.path);

                path_buf2[component.path.len] = 0;
                var path_to_use = path_buf2[0..component.path.len :0];
                const result = sys.lstat(path_to_use);
                try result.throw();
                const is_dir = std.os.S.ISDIR(result.result.mode);
                // dangling symlink
                if (!is_dir) {
                    dir.deleteTree(component.path) catch {};
                    continue;
                }
            },
            error.FileNotFound => |e| {
                component = it.previous() orelse return e;
                continue;
            },
            else => |e| return e,
        };
        component = it.next() orelse return;
    }
}
=======

pub const Async = @import("async");
>>>>>>> 52d47c24
<|MERGE_RESOLUTION|>--- conflicted
+++ resolved
@@ -1894,7 +1894,6 @@
 }
 
 pub const OSPathSlice = if (Environment.isWindows) [:0]const u16 else [:0]const u8;
-<<<<<<< HEAD
 pub const LazyBoolValue = enum {
     unknown,
     no,
@@ -1995,7 +1994,5 @@
         component = it.next() orelse return;
     }
 }
-=======
-
-pub const Async = @import("async");
->>>>>>> 52d47c24
+
+pub const Async = @import("async");