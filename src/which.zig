--- conflicted
+++ resolved
@@ -82,9 +82,6 @@
 
 /// Check if the WPathBuffer holds a existing file path, checking also for windows extensions variants like .exe, .cmd and .bat (internally used by whichWin)
 fn searchBin(buf: *bun.WPathBuffer, path_size: usize, check_windows_extensions: bool) ?[:0]const u16 {
-<<<<<<< HEAD
-    if (!bun.Environment.isWindows and bun.sys.existsOSPath(buf[0..path_size :0], true))
-        return buf[0..path_size :0];
     if (bun.Environment.isWindows) {
         const haystack = buf[0..path_size :0];
         for (win_extensionsW) |ext| {
@@ -95,13 +92,12 @@
             return haystack;
         }
     }
-=======
-    if (!check_windows_extensions)
+
+    if (!bun.Environment.isWindows and !check_windows_extensions)
         // On Windows, files without extensions are not executable
         // Therefore, we should only care about this check when the file already has an extension.
         if (bun.sys.existsOSPath(buf[0..path_size :0], true))
             return buf[0..path_size :0];
->>>>>>> 71113182
 
     if (check_windows_extensions) {
         buf[path_size] = '.';
