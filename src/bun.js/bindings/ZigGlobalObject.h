// ** WARNING **
// This header is included in nearly every file.
// Be very cautious of sticking your #include in this file
// or adding anything into this file other than LazyClassStructure or LazyProperty
// ** WARNING **
// TODO: rename this to BunGlobalObject
#pragma once

#ifndef ZIG_GLOBAL_OBJECT
#define ZIG_GLOBAL_OBJECT

namespace JSC {
class Structure;
class Identifier;
class LazyClassStructure;

} // namespace JSC

namespace JSC {

enum class JSPromiseRejectionOperation : unsigned;

}

namespace WebCore {
class ScriptExecutionContext;
class DOMGuardedObject;
class EventLoopTask;
class DOMWrapperWorld;
}

#include "root.h"



#include <JavaScriptCore/CatchScope.h>
#include <JavaScriptCore/JSGlobalObject.h>
#include <JavaScriptCore/JSTypeInfo.h>
#include <JavaScriptCore/Structure.h>

#include "DOMConstructors.h"
#include "BunPlugin.h"
#include "JSMockFunction.h"
#include "InternalModuleRegistry.h"
#include "ProcessBindingConstants.h"

#include "WebCoreJSBuiltins.h"
#include "headers-handwritten.h"

namespace WebCore {
class GlobalScope;
class SubtleCrypto;
class EventTarget;
}

extern "C" void Bun__reportError(JSC__JSGlobalObject*, JSC__JSValue);
extern "C" void Bun__reportUnhandledError(JSC__JSGlobalObject*, JSC::EncodedJSValue);
// defined in ModuleLoader.cpp
extern "C" JSC::EncodedJSValue jsFunctionOnLoadObjectResultResolve(JSC::JSGlobalObject* globalObject, JSC::CallFrame* callFrame);
extern "C" JSC::EncodedJSValue jsFunctionOnLoadObjectResultReject(JSC::JSGlobalObject* globalObject, JSC::CallFrame* callFrame);

// #include "EventTarget.h"

// namespace WebCore {
// class GlobalEventTarget : public EventTargetWithInlineData, public ContextDestructionObserver {
//     WTF_MAKE_ISO_ALLOCATED(GlobalEventTarget);

// public:
//     static Ref<GlobalEventTarget> create(ScriptExecutionContext&);

//     EventTargetInterface eventTargetInterface() const final { return DOMWindowEventTargetInterfaceType; }
//     ScriptExecutionContext* scriptExecutionContext() const final { return ContextDestructionObserver::scriptExecutionContext(); }
//     void refEventTarget() final {}
//     void derefEventTarget() final {}
//     void eventListenersDidChange() final;
// };

// }

namespace Zig {

class JSCStackTrace;

using JSDOMStructureMap = HashMap<const JSC::ClassInfo*, JSC::WriteBarrier<JSC::Structure>>;
using DOMGuardedObjectSet = HashSet<WebCore::DOMGuardedObject*>;

#define ZIG_GLOBAL_OBJECT_DEFINED

class GlobalObject : public JSC::JSGlobalObject {
    using Base = JSC::JSGlobalObject;

public:
    static const JSC::ClassInfo s_info;
    static const JSC::GlobalObjectMethodTable s_globalObjectMethodTable;

    template<typename, JSC::SubspaceAccess mode> static JSC::GCClient::IsoSubspace* subspaceFor(JSC::VM& vm)
    {
        if constexpr (mode == JSC::SubspaceAccess::Concurrently)
            return nullptr;
        return subspaceForImpl(vm);
    }
    static JSC::GCClient::IsoSubspace* subspaceForImpl(JSC::VM& vm);

    ~GlobalObject();
    static void destroy(JSC::JSCell*);

    static constexpr const JSC::ClassInfo* info() { return &s_info; }

    static JSC::Structure* createStructure(JSC::VM& vm, JSC::JSGlobalObject* global, JSC::JSValue prototype)
    {
        return JSC::Structure::create(vm, global, prototype, JSC::TypeInfo(JSC::GlobalObjectType, StructureFlags), info());
    }

    // Make binding code generation easier.
    GlobalObject* globalObject() { return this; }

    DOMGuardedObjectSet& guardedObjects() WTF_REQUIRES_LOCK(m_gcLock) { return m_guardedObjects; }

    const DOMGuardedObjectSet& guardedObjects() const WTF_IGNORES_THREAD_SAFETY_ANALYSIS
    {
        ASSERT(!Thread::mayBeGCThread());
        return m_guardedObjects;
    }
    DOMGuardedObjectSet& guardedObjects(NoLockingNecessaryTag) WTF_IGNORES_THREAD_SAFETY_ANALYSIS
    {
        ASSERT(!vm().heap.mutatorShouldBeFenced());
        return m_guardedObjects;
    }

    static GlobalObject* create(JSC::VM& vm, JSC::Structure* structure)
    {
        GlobalObject* ptr = new (NotNull, JSC::allocateCell<GlobalObject>(vm)) GlobalObject(vm, structure);
        ptr->finishCreation(vm);
        return ptr;
    }

    static GlobalObject* create(JSC::VM& vm, JSC::Structure* structure, uint32_t scriptExecutionContextId)
    {
        GlobalObject* ptr = new (NotNull, JSC::allocateCell<GlobalObject>(vm)) GlobalObject(vm, structure, scriptExecutionContextId);
        ptr->finishCreation(vm);
        return ptr;
    }

    const JSDOMStructureMap& structures() const WTF_IGNORES_THREAD_SAFETY_ANALYSIS
    {
        ASSERT(!Thread::mayBeGCThread());
        return m_structures;
    }
    const WebCore::DOMConstructors& constructors() const
    {
        ASSERT(!Thread::mayBeGCThread());
        return *m_constructors;
    }

    WebCore::DOMWrapperWorld& world() { return m_world.get(); }

    DECLARE_VISIT_CHILDREN;
    template<typename Visitor> void visitAdditionalChildren(Visitor&);
    template<typename Visitor> static void visitOutputConstraints(JSCell*, Visitor&);

    bool worldIsNormal() const { return m_worldIsNormal; }
    static ptrdiff_t offsetOfWorldIsNormal() { return OBJECT_OFFSETOF(GlobalObject, m_worldIsNormal); }

    WebCore::ScriptExecutionContext* scriptExecutionContext();
    WebCore::ScriptExecutionContext* scriptExecutionContext() const;

    void queueTask(WebCore::EventLoopTask* task);
    void queueTaskOnTimeout(WebCore::EventLoopTask* task, int timeout);
    void queueTaskConcurrently(WebCore::EventLoopTask* task);

    JSDOMStructureMap& structures() WTF_REQUIRES_LOCK(m_gcLock) { return m_structures; }
    JSDOMStructureMap& structures(NoLockingNecessaryTag) WTF_IGNORES_THREAD_SAFETY_ANALYSIS
    {
        ASSERT(!vm().heap.mutatorShouldBeFenced());
        return m_structures;
    }

    WebCore::DOMConstructors& constructors() { return *m_constructors; }

    Lock& gcLock() WTF_RETURNS_LOCK(m_gcLock) { return m_gcLock; }

    void clearDOMGuardedObjects();

    static void createCallSitesFromFrames(JSC::JSGlobalObject* lexicalGlobalObject, JSCStackTrace& stackTrace, JSC::JSArray* callSites);
    JSC::JSValue formatStackTrace(JSC::VM& vm, JSC::JSGlobalObject* lexicalGlobalObject, JSC::JSObject* errorObject, JSC::JSArray* callSites);

    static void reportUncaughtExceptionAtEventLoop(JSGlobalObject*, JSC::Exception*);
    static JSGlobalObject* deriveShadowRealmGlobalObject(JSGlobalObject* globalObject);
    static JSC::JSInternalPromise* moduleLoaderImportModule(JSGlobalObject*, JSC::JSModuleLoader*,
        JSC::JSString* moduleNameValue,
        JSC::JSValue parameters,
        const JSC::SourceOrigin&);
    static JSC::Identifier moduleLoaderResolve(JSGlobalObject*, JSC::JSModuleLoader*,
        JSC::JSValue keyValue, JSC::JSValue referrerValue,
        JSC::JSValue);
    static JSC::JSInternalPromise* moduleLoaderFetch(JSGlobalObject*, JSC::JSModuleLoader*,
        JSC::JSValue, JSC::JSValue, JSC::JSValue);
    static JSC::JSObject* moduleLoaderCreateImportMetaProperties(JSGlobalObject*,
        JSC::JSModuleLoader*, JSC::JSValue,
        JSC::JSModuleRecord*, JSC::JSValue);
    static JSC::JSValue moduleLoaderEvaluate(JSGlobalObject*, JSC::JSModuleLoader*, JSC::JSValue,
        JSC::JSValue, JSC::JSValue, JSC::JSValue, JSC::JSValue);
    static void promiseRejectionTracker(JSGlobalObject*, JSC::JSPromise*,
        JSC::JSPromiseRejectionOperation);
    void setConsole(void* console);
    WebCore::JSBuiltinInternalFunctions& builtinInternalFunctions() { return m_builtinInternalFunctions; }
    JSC::Structure* FFIFunctionStructure() { return m_JSFFIFunctionStructure.getInitializedOnMainThread(this); }
    JSC::Structure* NapiClassStructure() { return m_NapiClassStructure.getInitializedOnMainThread(this); }

    JSC::Structure* FileSinkStructure() { return m_JSFileSinkClassStructure.getInitializedOnMainThread(this); }
    JSC::JSObject* FileSink() { return m_JSFileSinkClassStructure.constructorInitializedOnMainThread(this); }
    JSC::JSValue FileSinkPrototype() { return m_JSFileSinkClassStructure.prototypeInitializedOnMainThread(this); }
    JSC::JSValue JSReadableFileSinkControllerPrototype() { return m_JSFileSinkControllerPrototype.getInitializedOnMainThread(this); }

    JSC::Structure* JSBufferStructure() { return m_JSBufferClassStructure.getInitializedOnMainThread(this); }
    JSC::JSObject* JSBufferConstructor() { return m_JSBufferClassStructure.constructorInitializedOnMainThread(this); }
    JSC::JSValue JSBufferPrototype() { return m_JSBufferClassStructure.prototypeInitializedOnMainThread(this); }
    JSC::Structure* JSBufferSubclassStructure() { return m_JSBufferSubclassStructure.getInitializedOnMainThread(this); }

    JSC::Structure* ArrayBufferSinkStructure() { return m_JSArrayBufferSinkClassStructure.getInitializedOnMainThread(this); }
    JSC::JSObject* ArrayBufferSink() { return m_JSArrayBufferSinkClassStructure.constructorInitializedOnMainThread(this); }
    JSC::JSValue ArrayBufferSinkPrototype() { return m_JSArrayBufferSinkClassStructure.prototypeInitializedOnMainThread(this); }
    JSC::JSValue JSReadableArrayBufferSinkControllerPrototype() { return m_JSArrayBufferControllerPrototype.getInitializedOnMainThread(this); }

    JSC::Structure* HTTPResponseSinkStructure() { return m_JSHTTPResponseSinkClassStructure.getInitializedOnMainThread(this); }
    JSC::JSObject* HTTPResponseSink() { return m_JSHTTPResponseSinkClassStructure.constructorInitializedOnMainThread(this); }
    JSC::JSValue HTTPResponseSinkPrototype() { return m_JSHTTPResponseSinkClassStructure.prototypeInitializedOnMainThread(this); }
    JSC::Structure* JSReadableHTTPResponseSinkController() { return m_JSHTTPResponseController.getInitializedOnMainThread(this); }

    JSC::Structure* HTTPSResponseSinkStructure() { return m_JSHTTPSResponseSinkClassStructure.getInitializedOnMainThread(this); }
    JSC::JSObject* HTTPSResponseSink() { return m_JSHTTPSResponseSinkClassStructure.constructorInitializedOnMainThread(this); }
    JSC::JSValue HTTPSResponseSinkPrototype() { return m_JSHTTPSResponseSinkClassStructure.prototypeInitializedOnMainThread(this); }
    JSC::JSValue JSReadableHTTPSResponseSinkControllerPrototype() { return m_JSHTTPSResponseControllerPrototype.getInitializedOnMainThread(this); }

    JSC::Structure* JSBufferListStructure() { return m_JSBufferListClassStructure.getInitializedOnMainThread(this); }
    JSC::JSObject* JSBufferList() { return m_JSBufferListClassStructure.constructorInitializedOnMainThread(this); }
    JSC::JSValue JSBufferListPrototype() { return m_JSBufferListClassStructure.prototypeInitializedOnMainThread(this); }

    JSC::Structure* JSStringDecoderStructure() { return m_JSStringDecoderClassStructure.getInitializedOnMainThread(this); }
    JSC::JSObject* JSStringDecoder() { return m_JSStringDecoderClassStructure.constructorInitializedOnMainThread(this); }
    JSC::JSValue JSStringDecoderPrototype() { return m_JSStringDecoderClassStructure.prototypeInitializedOnMainThread(this); }

    JSC::Structure* JSReadableStateStructure() { return m_JSReadableStateClassStructure.getInitializedOnMainThread(this); }
    JSC::JSObject* JSReadableState() { return m_JSReadableStateClassStructure.constructorInitializedOnMainThread(this); }
    JSC::JSValue JSReadableStatePrototype() { return m_JSReadableStateClassStructure.prototypeInitializedOnMainThread(this); }

    JSC::Structure* NodeVMScriptStructure() { return m_NodeVMScriptClassStructure.getInitializedOnMainThread(this); }
    JSC::JSObject* NodeVMScript() { return m_NodeVMScriptClassStructure.constructorInitializedOnMainThread(this); }
    JSC::JSValue NodeVMScriptPrototype() { return m_NodeVMScriptClassStructure.prototypeInitializedOnMainThread(this); }

    JSC::JSMap* readableStreamNativeMap() { return m_lazyReadableStreamPrototypeMap.getInitializedOnMainThread(this); }
    JSC::JSMap* requireMap() { return m_requireMap.getInitializedOnMainThread(this); }
    JSC::Structure* encodeIntoObjectStructure() { return m_encodeIntoObjectStructure.getInitializedOnMainThread(this); }

    JSC::Structure* callSiteStructure() const { return m_callSiteStructure.getInitializedOnMainThread(this); }

    JSC::JSObject* performanceObject() { return m_performanceObject.getInitializedOnMainThread(this); }

    JSC::JSFunction* performMicrotaskFunction() { return m_performMicrotaskFunction.getInitializedOnMainThread(this); }
    JSC::JSFunction* performMicrotaskVariadicFunction() { return m_performMicrotaskVariadicFunction.getInitializedOnMainThread(this); }

    JSC::JSFunction* utilInspectFunction() { return m_utilInspectFunction.getInitializedOnMainThread(this); }
    JSC::JSFunction* utilInspectStylizeColorFunction() { return m_utilInspectStylizeColorFunction.getInitializedOnMainThread(this); }
    JSC::JSFunction* utilInspectStylizeNoColorFunction() { return m_utilInspectStylizeNoColorFunction.getInitializedOnMainThread(this); }

    JSC::JSFunction* emitReadableNextTickFunction() { return m_emitReadableNextTickFunction.getInitializedOnMainThread(this); }

    JSObject* requireFunctionUnbound() { return m_requireFunctionUnbound.getInitializedOnMainThread(this); }
    JSObject* requireResolveFunctionUnbound() { return m_requireResolveFunctionUnbound.getInitializedOnMainThread(this); }
    Bun::InternalModuleRegistry* internalModuleRegistry() { return m_internalModuleRegistry.getInitializedOnMainThread(this); }
    Bun::ProcessBindingConstants* processBindingConstants() { return m_processBindingConstants.getInitializedOnMainThread(this); }

    JSObject* lazyRequireCacheObject() { return m_lazyRequireCacheObject.getInitializedOnMainThread(this); }

    JSFunction* bunSleepThenCallback() { return m_bunSleepThenCallback.getInitializedOnMainThread(this); }

    Structure* globalObjectStructure() { return m_cachedGlobalObjectStructure.getInitializedOnMainThread(this); }
    Structure* globalProxyStructure() { return m_cachedGlobalProxyStructure.getInitializedOnMainThread(this); }
    JSObject* lazyTestModuleObject() { return m_lazyTestModuleObject.getInitializedOnMainThread(this); }
    JSObject* lazyPreloadTestModuleObject() { return m_lazyPreloadTestModuleObject.getInitializedOnMainThread(this); }
    Structure* CommonJSModuleObjectStructure() { return m_commonJSModuleObjectStructure.getInitializedOnMainThread(this); }
    Structure* ImportMetaObjectStructure() { return m_importMetaObjectStructure.getInitializedOnMainThread(this); }
    Structure* AsyncContextFrameStructure() { return m_asyncBoundFunctionStructure.getInitializedOnMainThread(this); }

    Structure* commonJSFunctionArgumentsStructure() { return m_commonJSFunctionArgumentsStructure.getInitializedOnMainThread(this); }

    JSWeakMap* vmModuleContextMap() { return m_vmModuleContextMap.getInitializedOnMainThread(this); }

    bool hasProcessObject() const { return m_processObject.isInitialized(); }

    JSC::JSObject* processObject()
    {
        return m_processObject.getInitializedOnMainThread(this);
    }

    JSC::JSObject* processEnvObject()
    {
        return m_processEnvObject.getInitializedOnMainThread(this);
    }

    void drainMicrotasks();

    void handleRejectedPromises();
    void initGeneratedLazyClasses();

    template<typename Visitor>
    void visitGeneratedLazyClasses(GlobalObject*, Visitor&);

    void* bunVM() { return m_bunVM; }
    bool isThreadLocalDefaultGlobalObject = false;

    JSObject* subtleCrypto()
    {
        return m_subtleCryptoObject.getInitializedOnMainThread(this);
    }

    JSC::EncodedJSValue assignToStream(JSValue stream, JSValue controller);

    WebCore::EventTarget& eventTarget();
    Bun::GlobalScope& globalEventScope;

    enum class PromiseFunctions : uint8_t {
        Bun__HTTPRequestContext__onReject,
        Bun__HTTPRequestContext__onRejectStream,
        Bun__HTTPRequestContext__onResolve,
        Bun__HTTPRequestContext__onResolveStream,
        Bun__HTTPRequestContextTLS__onReject,
        Bun__HTTPRequestContextTLS__onRejectStream,
        Bun__HTTPRequestContextTLS__onResolve,
        Bun__HTTPRequestContextTLS__onResolveStream,
        Bun__HTTPRequestContextDebug__onReject,
        Bun__HTTPRequestContextDebug__onRejectStream,
        Bun__HTTPRequestContextDebug__onResolve,
        Bun__HTTPRequestContextDebug__onResolveStream,
        Bun__HTTPRequestContextDebugTLS__onReject,
        Bun__HTTPRequestContextDebugTLS__onRejectStream,
        Bun__HTTPRequestContextDebugTLS__onResolve,
        Bun__HTTPRequestContextDebugTLS__onResolveStream,

        jsFunctionOnLoadObjectResultResolve,
        jsFunctionOnLoadObjectResultReject,

        Bun__TestScope__onReject,
        Bun__TestScope__onResolve,

        CallbackJob__onResolve,
        CallbackJob__onReject,

        Bun__BodyValueBufferer__onRejectStream,
        Bun__BodyValueBufferer__onResolveStream,
    };
    static constexpr size_t promiseFunctionsSize = 24;

    static PromiseFunctions promiseHandlerID(EncodedJSValue (*handler)(JSC__JSGlobalObject* arg0, JSC__CallFrame* arg1));

    JSFunction* thenable(EncodedJSValue (*handler)(JSC__JSGlobalObject* arg0, JSC__CallFrame* arg1))
    {
        auto& barrier = this->m_thenables[static_cast<size_t>(GlobalObject::promiseHandlerID(handler))];
        if (JSFunction* func = barrier.get()) {
            return func;
        }

        JSFunction* func = JSC::JSFunction::create(vm(), this, 2,
            String(), handler, ImplementationVisibility::Public);

        barrier.set(vm(), this, func);
        return func;
    }

    bool asyncHooksNeedsCleanup = false;

    /**
     * WARNING: You must update visitChildrenImpl() if you add a new field.
     *
     * That informs the garbage collector that these fields exist. If you don't
     * do that, the garbage collector will not know about these fields and will
     * not trace them. This will lead to crashes and very strange behavior at runtime.
     *
     * For example, if you don't add the queueMicrotask functions to visitChildrenImpl(),
     * those callbacks will eventually never be called anymore. But it'll work the first time!
     */
<<<<<<< HEAD
    mutable JSC::WriteBarrier<JSFunction> m_assignToStream;
    mutable JSC::WriteBarrier<JSFunction> m_readableStreamToArrayBuffer;
    mutable JSC::WriteBarrier<JSFunction> m_readableStreamToArrayBufferResolve;
    mutable JSC::WriteBarrier<JSFunction> m_readableStreamToBlob;
    mutable JSC::WriteBarrier<JSFunction> m_readableStreamToJSON;
    mutable JSC::WriteBarrier<JSFunction> m_readableStreamToText;
    mutable JSC::WriteBarrier<JSFunction> m_readableStreamToFormData;

    mutable JSC::WriteBarrier<JSC::Unknown> m_BunCommonJSModuleValue;
    mutable JSC::WriteBarrier<JSC::Unknown> m_JSBroadcastChannelSetterValue;
    mutable JSC::WriteBarrier<JSC::Unknown> m_JSBufferSetterValue;
    mutable JSC::WriteBarrier<JSC::Unknown> m_JSCloseEventSetterValue;
    mutable JSC::WriteBarrier<JSC::Unknown> m_JSCustomEventSetterValue;
    mutable JSC::WriteBarrier<JSC::Unknown> m_JSDOMExceptionSetterValue;
    mutable JSC::WriteBarrier<JSC::Unknown> m_JSDOMFormDataSetterValue;
    mutable JSC::WriteBarrier<JSC::Unknown> m_JSErrorEventSetterValue;
    mutable JSC::WriteBarrier<JSC::Unknown> m_JSEventSetterValue;
    mutable JSC::WriteBarrier<JSC::Unknown> m_JSEventTargetSetterValue;
    mutable JSC::WriteBarrier<JSC::Unknown> m_JSFetchHeadersSetterValue;
    mutable JSC::WriteBarrier<JSC::Unknown> m_JSMessageChannelSetterValue;
    mutable JSC::WriteBarrier<JSC::Unknown> m_JSMessageEventSetterValue;
    mutable JSC::WriteBarrier<JSC::Unknown> m_JSMessagePortSetterValue;
    mutable JSC::WriteBarrier<JSC::Unknown> m_JSTextEncoderSetterValue;
    mutable JSC::WriteBarrier<JSC::Unknown> m_JSURLSearchParamsSetterValue;
    mutable JSC::WriteBarrier<JSC::Unknown> m_JSWebSocketSetterValue;
    mutable JSC::WriteBarrier<JSC::Unknown> m_JSWorkerSetterValue;

    mutable JSC::WriteBarrier<JSC::Unknown> m_JSBunDebuggerValue;
    mutable JSC::WriteBarrier<JSFunction> m_thenables[promiseFunctionsSize + 1];
=======
    mutable WriteBarrier<JSFunction> m_assignToStream;
    mutable WriteBarrier<JSFunction> m_readableStreamToArrayBuffer;
    mutable WriteBarrier<JSFunction> m_readableStreamToArrayBufferResolve;
    mutable WriteBarrier<JSFunction> m_readableStreamToBlob;
    mutable WriteBarrier<JSFunction> m_readableStreamToJSON;
    mutable WriteBarrier<JSFunction> m_readableStreamToText;
    mutable WriteBarrier<JSFunction> m_readableStreamToFormData;

    mutable WriteBarrier<Unknown> m_nextTickQueue;
    mutable WriteBarrier<Unknown> m_BunCommonJSModuleValue;
    mutable WriteBarrier<Unknown> m_JSBroadcastChannelSetterValue;
    mutable WriteBarrier<Unknown> m_JSBufferSetterValue;
    mutable WriteBarrier<Unknown> m_JSCloseEventSetterValue;
    mutable WriteBarrier<Unknown> m_JSCustomEventSetterValue;
    mutable WriteBarrier<Unknown> m_JSDOMExceptionSetterValue;
    mutable WriteBarrier<Unknown> m_JSDOMFormDataSetterValue;
    mutable WriteBarrier<Unknown> m_JSErrorEventSetterValue;
    mutable WriteBarrier<Unknown> m_JSEventSetterValue;
    mutable WriteBarrier<Unknown> m_JSEventTargetSetterValue;
    mutable WriteBarrier<Unknown> m_JSFetchHeadersSetterValue;
    mutable WriteBarrier<Unknown> m_JSMessageChannelSetterValue;
    mutable WriteBarrier<Unknown> m_JSMessageEventSetterValue;
    mutable WriteBarrier<Unknown> m_JSMessagePortSetterValue;
    mutable WriteBarrier<Unknown> m_JSTextEncoderSetterValue;
    mutable WriteBarrier<Unknown> m_JSURLSearchParamsSetterValue;
    mutable WriteBarrier<Unknown> m_JSWebSocketSetterValue;
    mutable WriteBarrier<Unknown> m_JSWorkerSetterValue;

    mutable WriteBarrier<Unknown> m_JSBunDebuggerValue;
    mutable WriteBarrier<JSFunction> m_thenables[promiseFunctionsSize + 1];
>>>>>>> 70a5cfe9

    Structure* memoryFootprintStructure()
    {
        return m_memoryFootprintStructure.getInitializedOnMainThread(this);
    }

    JSObject* navigatorObject();
    JSFunction* nativeMicrotaskTrampoline() { return m_nativeMicrotaskTrampoline.getInitializedOnMainThread(this); }

    String agentClusterID() const;
    static String defaultAgentClusterID();

    void trackFFIFunction(JSC::JSFunction* function)
    {
        this->m_ffiFunctions.append(JSC::Strong<JSC::JSFunction> { vm(), function });
    }
    bool untrackFFIFunction(JSC::JSFunction* function)
    {
        for (size_t i = 0; i < this->m_ffiFunctions.size(); ++i) {
            if (this->m_ffiFunctions[i].get() == function) {
                this->m_ffiFunctions[i].clear();
                this->m_ffiFunctions.remove(i);
                return true;
            }
        }
        return false;
    }

    BunPlugin::OnLoad onLoadPlugins[BunPluginTargetMax + 1] {};
    BunPlugin::OnResolve onResolvePlugins[BunPluginTargetMax + 1] {};
    BunPluginTarget defaultBunPluginTarget = BunPluginTargetBun;

    // This increases the cache hit rate for JSC::VM's SourceProvider cache
    // It also avoids an extra allocation for the SourceProvider
    // The key is a pointer to the source code
    WTF::HashMap<uintptr_t, Ref<JSC::SourceProvider>> sourceProviderMap;
    size_t reloadCount = 0;

    void reload();

    JSC::Structure* pendingVirtualModuleResultStructure() { return m_pendingVirtualModuleResultStructure.get(this); }

    // When a napi module initializes on dlopen, we need to know what the value is
    // This value is not observed by GC. It should be extremely ephemeral.
    JSValue pendingNapiModule = JSValue {};
    // We need to know if the napi module registered itself or we registered it.
    // To do that, we count the number of times we register a module.
    int napiModuleRegisterCallCount = 0;

    // NAPI instance data
    // This is not a correct implementation
    // Addon modules can override each other's data
    void* napiInstanceData = nullptr;
    void* napiInstanceDataFinalizer = nullptr;
    void* napiInstanceDataFinalizerHint = nullptr;

    Bun::JSMockModule mockModule;

    LazyProperty<JSGlobalObject, JSObject> m_processEnvObject;

    JSObject* cryptoObject() { return m_cryptoObject.getInitializedOnMainThread(this); }
    JSObject* JSDOMFileConstructor() { return m_JSDOMFileConstructor.getInitializedOnMainThread(this); }

#include "ZigGeneratedClasses+lazyStructureHeader.h"

private:
    void addBuiltinGlobals(JSC::VM&);
    void finishCreation(JSC::VM&);
    friend void WebCore::JSBuiltinInternalFunctions::initialize(Zig::GlobalObject&);
    WebCore::JSBuiltinInternalFunctions m_builtinInternalFunctions;
    GlobalObject(JSC::VM& vm, JSC::Structure* structure);
    GlobalObject(JSC::VM& vm, JSC::Structure* structure, uint32_t);
    std::unique_ptr<WebCore::DOMConstructors> m_constructors;
    uint8_t m_worldIsNormal;
    JSDOMStructureMap m_structures WTF_GUARDED_BY_LOCK(m_gcLock);
    Lock m_gcLock;
    WebCore::ScriptExecutionContext* m_scriptExecutionContext;
    Ref<WebCore::DOMWrapperWorld> m_world;

    /**
     * WARNING: You must update visitChildrenImpl() if you add a new field.
     *
     * That informs the garbage collector that these fields exist. If you don't
     * do that, the garbage collector will not know about these fields and will
     * not trace them. This will lead to crashes and very strange behavior at runtime.
     *
     * For example, if you don't add the queueMicrotask functions to visitChildrenImpl(),
     * those callbacks will eventually never be called anymore. But it'll work the first time!
     */
    LazyClassStructure m_JSArrayBufferSinkClassStructure;
    LazyClassStructure m_JSBufferListClassStructure;
    LazyClassStructure m_JSFFIFunctionStructure;
    LazyClassStructure m_JSFileSinkClassStructure;
    LazyClassStructure m_JSHTTPResponseSinkClassStructure;
    LazyClassStructure m_JSHTTPSResponseSinkClassStructure;
    LazyClassStructure m_JSReadableStateClassStructure;
    LazyClassStructure m_JSStringDecoderClassStructure;
    LazyClassStructure m_NapiClassStructure;
    LazyClassStructure m_callSiteStructure;
    LazyClassStructure m_JSBufferClassStructure;
    LazyClassStructure m_NodeVMScriptClassStructure;

    /**
     * WARNING: You must update visitChildrenImpl() if you add a new field.
     *
     * That informs the garbage collector that these fields exist. If you don't
     * do that, the garbage collector will not know about these fields and will
     * not trace them. This will lead to crashes and very strange behavior at runtime.
     *
     * For example, if you don't add the queueMicrotask functions to visitChildrenImpl(),
     * those callbacks will eventually never be called anymore. But it'll work the first time!
     */
    LazyProperty<JSGlobalObject, JSC::Structure> m_pendingVirtualModuleResultStructure;
    LazyProperty<JSGlobalObject, JSFunction> m_performMicrotaskFunction;
    LazyProperty<JSGlobalObject, JSFunction> m_nativeMicrotaskTrampoline;
    LazyProperty<JSGlobalObject, JSFunction> m_performMicrotaskVariadicFunction;
    LazyProperty<JSGlobalObject, JSFunction> m_utilInspectFunction;
    LazyProperty<JSGlobalObject, JSFunction> m_utilInspectStylizeColorFunction;
    LazyProperty<JSGlobalObject, JSFunction> m_utilInspectStylizeNoColorFunction;
    LazyProperty<JSGlobalObject, JSFunction> m_emitReadableNextTickFunction;
    LazyProperty<JSGlobalObject, JSMap> m_lazyReadableStreamPrototypeMap;
    LazyProperty<JSGlobalObject, JSMap> m_requireMap;
    LazyProperty<JSGlobalObject, Structure> m_encodeIntoObjectStructure;
    LazyProperty<JSGlobalObject, JSObject> m_JSArrayBufferControllerPrototype;
    LazyProperty<JSGlobalObject, JSObject> m_JSFileSinkControllerPrototype;
    LazyProperty<JSGlobalObject, JSObject> m_JSHTTPSResponseControllerPrototype;
    LazyProperty<JSGlobalObject, JSObject> m_navigatorObject;
    LazyProperty<JSGlobalObject, JSObject> m_performanceObject;
    LazyProperty<JSGlobalObject, JSObject> m_processObject;
    LazyProperty<JSGlobalObject, JSObject> m_subtleCryptoObject;
    LazyProperty<JSGlobalObject, Structure> m_JSHTTPResponseController;
    LazyProperty<JSGlobalObject, JSC::Structure> m_JSBufferSubclassStructure;
    LazyProperty<JSGlobalObject, JSWeakMap> m_vmModuleContextMap;
    LazyProperty<JSGlobalObject, JSObject> m_lazyRequireCacheObject;
    LazyProperty<JSGlobalObject, JSObject> m_lazyTestModuleObject;
    LazyProperty<JSGlobalObject, JSObject> m_lazyPreloadTestModuleObject;

    LazyProperty<JSGlobalObject, JSFunction> m_bunSleepThenCallback;
    LazyProperty<JSGlobalObject, Structure> m_cachedGlobalObjectStructure;
    LazyProperty<JSGlobalObject, Structure> m_cachedGlobalProxyStructure;
    LazyProperty<JSGlobalObject, Structure> m_commonJSModuleObjectStructure;
    LazyProperty<JSGlobalObject, Structure> m_commonJSFunctionArgumentsStructure;
    LazyProperty<JSGlobalObject, Structure> m_memoryFootprintStructure;
    LazyProperty<JSGlobalObject, JSObject> m_cryptoObject;

    LazyProperty<JSGlobalObject, JSC::JSObject> m_requireFunctionUnbound;
    LazyProperty<JSGlobalObject, JSC::JSObject> m_requireResolveFunctionUnbound;
    LazyProperty<JSGlobalObject, Bun::InternalModuleRegistry> m_internalModuleRegistry;
    LazyProperty<JSGlobalObject, Bun::ProcessBindingConstants> m_processBindingConstants;
    LazyProperty<JSGlobalObject, JSC::Structure> m_importMetaObjectStructure;
    LazyProperty<JSGlobalObject, JSC::Structure> m_asyncBoundFunctionStructure;

    LazyProperty<JSGlobalObject, JSC::JSObject> m_JSDOMFileConstructor;

    DOMGuardedObjectSet m_guardedObjects WTF_GUARDED_BY_LOCK(m_gcLock);
    void* m_bunVM;

    WebCore::SubtleCrypto* crypto = nullptr;

    WTF::Vector<JSC::Strong<JSC::JSPromise>> m_aboutToBeNotifiedRejectedPromises;
    WTF::Vector<JSC::Strong<JSC::JSFunction>> m_ffiFunctions;
};

} // namespace Zig

#ifndef RENAMED_JSDOM_GLOBAL_OBJECT
#define RENAMED_JSDOM_GLOBAL_OBJECT
namespace WebCore {
using JSDOMGlobalObject = Zig::GlobalObject;
}
#endif

#endif<|MERGE_RESOLUTION|>--- conflicted
+++ resolved
@@ -379,7 +379,6 @@
      * For example, if you don't add the queueMicrotask functions to visitChildrenImpl(),
      * those callbacks will eventually never be called anymore. But it'll work the first time!
      */
-<<<<<<< HEAD
     mutable JSC::WriteBarrier<JSFunction> m_assignToStream;
     mutable JSC::WriteBarrier<JSFunction> m_readableStreamToArrayBuffer;
     mutable JSC::WriteBarrier<JSFunction> m_readableStreamToArrayBufferResolve;
@@ -406,41 +405,10 @@
     mutable JSC::WriteBarrier<JSC::Unknown> m_JSURLSearchParamsSetterValue;
     mutable JSC::WriteBarrier<JSC::Unknown> m_JSWebSocketSetterValue;
     mutable JSC::WriteBarrier<JSC::Unknown> m_JSWorkerSetterValue;
+    mutable JSC::WriteBarrier<JSC::Unknown> m_nextTickQueue;
 
     mutable JSC::WriteBarrier<JSC::Unknown> m_JSBunDebuggerValue;
     mutable JSC::WriteBarrier<JSFunction> m_thenables[promiseFunctionsSize + 1];
-=======
-    mutable WriteBarrier<JSFunction> m_assignToStream;
-    mutable WriteBarrier<JSFunction> m_readableStreamToArrayBuffer;
-    mutable WriteBarrier<JSFunction> m_readableStreamToArrayBufferResolve;
-    mutable WriteBarrier<JSFunction> m_readableStreamToBlob;
-    mutable WriteBarrier<JSFunction> m_readableStreamToJSON;
-    mutable WriteBarrier<JSFunction> m_readableStreamToText;
-    mutable WriteBarrier<JSFunction> m_readableStreamToFormData;
-
-    mutable WriteBarrier<Unknown> m_nextTickQueue;
-    mutable WriteBarrier<Unknown> m_BunCommonJSModuleValue;
-    mutable WriteBarrier<Unknown> m_JSBroadcastChannelSetterValue;
-    mutable WriteBarrier<Unknown> m_JSBufferSetterValue;
-    mutable WriteBarrier<Unknown> m_JSCloseEventSetterValue;
-    mutable WriteBarrier<Unknown> m_JSCustomEventSetterValue;
-    mutable WriteBarrier<Unknown> m_JSDOMExceptionSetterValue;
-    mutable WriteBarrier<Unknown> m_JSDOMFormDataSetterValue;
-    mutable WriteBarrier<Unknown> m_JSErrorEventSetterValue;
-    mutable WriteBarrier<Unknown> m_JSEventSetterValue;
-    mutable WriteBarrier<Unknown> m_JSEventTargetSetterValue;
-    mutable WriteBarrier<Unknown> m_JSFetchHeadersSetterValue;
-    mutable WriteBarrier<Unknown> m_JSMessageChannelSetterValue;
-    mutable WriteBarrier<Unknown> m_JSMessageEventSetterValue;
-    mutable WriteBarrier<Unknown> m_JSMessagePortSetterValue;
-    mutable WriteBarrier<Unknown> m_JSTextEncoderSetterValue;
-    mutable WriteBarrier<Unknown> m_JSURLSearchParamsSetterValue;
-    mutable WriteBarrier<Unknown> m_JSWebSocketSetterValue;
-    mutable WriteBarrier<Unknown> m_JSWorkerSetterValue;
-
-    mutable WriteBarrier<Unknown> m_JSBunDebuggerValue;
-    mutable WriteBarrier<JSFunction> m_thenables[promiseFunctionsSize + 1];
->>>>>>> 70a5cfe9
 
     Structure* memoryFootprintStructure()
     {
