// ** WARNING **
// This header is included in nearly every file.
// Be very cautious of sticking your #include in this file
// or adding anything into this file other than LazyClassStructure or LazyProperty
// ** WARNING **
// TODO: rename this to BunGlobalObject
#pragma once

#ifndef ZIG_GLOBAL_OBJECT
#define ZIG_GLOBAL_OBJECT

namespace JSC {
class Structure;
class Identifier;
class LazyClassStructure;
enum class JSPromiseRejectionOperation : unsigned;
} // namespace JSC

namespace WebCore {
class ScriptExecutionContext;
class DOMGuardedObject;
class EventLoopTask;
class DOMWrapperWorld;
class GlobalScope;
class SubtleCrypto;
class EventTarget;
} // namespace WebCore

namespace Bun {
class InternalModuleRegistry;
} // namespace Bun

#include "root.h"

<<<<<<< HEAD
#include "headers-handwritten.h"

#include "JavaScriptCore/CatchScope.h"
#include "JavaScriptCore/JSGlobalObject.h"
#include "JavaScriptCore/JSTypeInfo.h"
#include "JavaScriptCore/Structure.h"
=======
#include <JavaScriptCore/CatchScope.h>
#include <JavaScriptCore/JSGlobalObject.h>
#include <JavaScriptCore/JSTypeInfo.h>
#include <JavaScriptCore/Structure.h>
>>>>>>> 52d47c24

#include "DOMConstructors.h"
#include "BunPlugin.h"
#include "JSMockFunction.h"
#include "InternalModuleRegistry.h"
<<<<<<< HEAD
=======
#include "ProcessBindingConstants.h"

#include "WebCoreJSBuiltins.h"
#include "headers-handwritten.h"

namespace WebCore {
class GlobalScope;
class SubtleCrypto;
class EventTarget;
}
>>>>>>> 52d47c24

extern "C" void Bun__reportError(JSC__JSGlobalObject*, JSC__JSValue);
extern "C" void Bun__reportUnhandledError(JSC__JSGlobalObject*, JSC::EncodedJSValue);

namespace Zig {

class JSCStackTrace;

using JSDOMStructureMap = HashMap<const JSC::ClassInfo*, JSC::WriteBarrier<JSC::Structure>>;
using DOMGuardedObjectSet = HashSet<WebCore::DOMGuardedObject*>;

#define ZIG_GLOBAL_OBJECT_DEFINED

class GlobalObject : public JSC::JSGlobalObject {
    using Base = JSC::JSGlobalObject;

public:
    static const JSC::ClassInfo s_info;
    static const JSC::GlobalObjectMethodTable s_globalObjectMethodTable;

    template<typename, JSC::SubspaceAccess mode> static JSC::GCClient::IsoSubspace* subspaceFor(JSC::VM& vm)
    {
        if constexpr (mode == JSC::SubspaceAccess::Concurrently)
            return nullptr;
        return subspaceForImpl(vm);
    }
    static JSC::GCClient::IsoSubspace* subspaceForImpl(JSC::VM& vm);

    ~GlobalObject();
    static void destroy(JSC::JSCell*);

    static constexpr const JSC::ClassInfo* info() { return &s_info; }

    static JSC::Structure* createStructure(JSC::VM& vm, JSC::JSGlobalObject* global, JSC::JSValue prototype)
    {
        return JSC::Structure::create(vm, global, prototype, JSC::TypeInfo(JSC::GlobalObjectType, StructureFlags), info());
    }

    // Make binding code generation easier.
    GlobalObject* globalObject() { return this; }

    DOMGuardedObjectSet& guardedObjects() WTF_REQUIRES_LOCK(m_gcLock) { return m_guardedObjects; }

    const DOMGuardedObjectSet& guardedObjects() const WTF_IGNORES_THREAD_SAFETY_ANALYSIS
    {
        ASSERT(!Thread::mayBeGCThread());
        return m_guardedObjects;
    }
    DOMGuardedObjectSet& guardedObjects(NoLockingNecessaryTag) WTF_IGNORES_THREAD_SAFETY_ANALYSIS
    {
        ASSERT(!vm().heap.mutatorShouldBeFenced());
        return m_guardedObjects;
    }

    static GlobalObject* create(JSC::VM& vm, JSC::Structure* structure)
    {
        GlobalObject* ptr = new (NotNull, JSC::allocateCell<GlobalObject>(vm)) GlobalObject(vm, structure);
        ptr->finishCreation(vm);
        return ptr;
    }

    static GlobalObject* create(JSC::VM& vm, JSC::Structure* structure, uint32_t scriptExecutionContextId)
    {
        GlobalObject* ptr = new (NotNull, JSC::allocateCell<GlobalObject>(vm)) GlobalObject(vm, structure, scriptExecutionContextId);
        ptr->finishCreation(vm);
        return ptr;
    }

    const JSDOMStructureMap& structures() const WTF_IGNORES_THREAD_SAFETY_ANALYSIS
    {
        ASSERT(!Thread::mayBeGCThread());
        return m_structures;
    }
    const WebCore::DOMConstructors& constructors() const
    {
        ASSERT(!Thread::mayBeGCThread());
        return *m_constructors;
    }

    WebCore::DOMWrapperWorld& world() { return m_world.get(); }

    DECLARE_VISIT_CHILDREN;
    template<typename Visitor> void visitAdditionalChildren(Visitor&);
    template<typename Visitor> static void visitOutputConstraints(JSCell*, Visitor&);

    bool worldIsNormal() const { return m_worldIsNormal; }
    static ptrdiff_t offsetOfWorldIsNormal() { return OBJECT_OFFSETOF(GlobalObject, m_worldIsNormal); }

    WebCore::ScriptExecutionContext* scriptExecutionContext();
    WebCore::ScriptExecutionContext* scriptExecutionContext() const;

    void queueTask(WebCore::EventLoopTask* task);
    void queueTaskOnTimeout(WebCore::EventLoopTask* task, int timeout);
    void queueTaskConcurrently(WebCore::EventLoopTask* task);

    JSDOMStructureMap& structures() WTF_REQUIRES_LOCK(m_gcLock) { return m_structures; }
    JSDOMStructureMap& structures(NoLockingNecessaryTag) WTF_IGNORES_THREAD_SAFETY_ANALYSIS
    {
        ASSERT(!vm().heap.mutatorShouldBeFenced());
        return m_structures;
    }

    WebCore::DOMConstructors& constructors() { return *m_constructors; }

    Lock& gcLock() WTF_RETURNS_LOCK(m_gcLock) { return m_gcLock; }

    void clearDOMGuardedObjects();

    static void createCallSitesFromFrames(Zig::GlobalObject* globalObject, JSC::JSGlobalObject* lexicalGlobalObject, JSCStackTrace& stackTrace, JSC::JSArray* callSites);
    void formatStackTrace(JSC::VM& vm, JSC::JSGlobalObject* lexicalGlobalObject, JSC::JSObject* errorObject, JSC::JSArray* callSites, JSValue prepareStack = JSC::jsUndefined());

    static void reportUncaughtExceptionAtEventLoop(JSGlobalObject*, JSC::Exception*);
    static JSGlobalObject* deriveShadowRealmGlobalObject(JSGlobalObject* globalObject);
    static JSC::JSInternalPromise* moduleLoaderImportModule(JSGlobalObject*, JSC::JSModuleLoader*, JSC::JSString* moduleNameValue, JSC::JSValue parameters, const JSC::SourceOrigin&);
    static JSC::Identifier moduleLoaderResolve(JSGlobalObject*, JSC::JSModuleLoader*, JSC::JSValue keyValue, JSC::JSValue referrerValue, JSC::JSValue);
    static JSC::JSInternalPromise* moduleLoaderFetch(JSGlobalObject*, JSC::JSModuleLoader*, JSC::JSValue, JSC::JSValue, JSC::JSValue);
    static JSC::JSObject* moduleLoaderCreateImportMetaProperties(JSGlobalObject*, JSC::JSModuleLoader*, JSC::JSValue, JSC::JSModuleRecord*, JSC::JSValue);
    static JSC::JSValue moduleLoaderEvaluate(JSGlobalObject*, JSC::JSModuleLoader*, JSC::JSValue, JSC::JSValue, JSC::JSValue, JSC::JSValue, JSC::JSValue);
    static void promiseRejectionTracker(JSGlobalObject*, JSC::JSPromise*, JSC::JSPromiseRejectionOperation);
    void setConsole(void* console);
    WebCore::JSBuiltinInternalFunctions& builtinInternalFunctions() { return m_builtinInternalFunctions; }
    JSC::Structure* FFIFunctionStructure() { return m_JSFFIFunctionStructure.getInitializedOnMainThread(this); }
    JSC::Structure* NapiClassStructure() { return m_NapiClassStructure.getInitializedOnMainThread(this); }

    JSC::Structure* FileSinkStructure() { return m_JSFileSinkClassStructure.getInitializedOnMainThread(this); }
    JSC::JSObject* FileSink() { return m_JSFileSinkClassStructure.constructorInitializedOnMainThread(this); }
    JSC::JSValue FileSinkPrototype() { return m_JSFileSinkClassStructure.prototypeInitializedOnMainThread(this); }
    JSC::JSValue JSReadableFileSinkControllerPrototype() { return m_JSFileSinkControllerPrototype.getInitializedOnMainThread(this); }

    JSC::Structure* JSBufferStructure() { return m_JSBufferClassStructure.getInitializedOnMainThread(this); }
    JSC::JSObject* JSBufferConstructor() { return m_JSBufferClassStructure.constructorInitializedOnMainThread(this); }
    JSC::JSValue JSBufferPrototype() { return m_JSBufferClassStructure.prototypeInitializedOnMainThread(this); }
    JSC::Structure* JSBufferSubclassStructure() { return m_JSBufferSubclassStructure.getInitializedOnMainThread(this); }

    JSC::Structure* JSCryptoKeyStructure() { return m_JSCryptoKey.getInitializedOnMainThread(this); }

    JSC::Structure* ArrayBufferSinkStructure() { return m_JSArrayBufferSinkClassStructure.getInitializedOnMainThread(this); }
    JSC::JSObject* ArrayBufferSink() { return m_JSArrayBufferSinkClassStructure.constructorInitializedOnMainThread(this); }
    JSC::JSValue ArrayBufferSinkPrototype() { return m_JSArrayBufferSinkClassStructure.prototypeInitializedOnMainThread(this); }
    JSC::JSValue JSReadableArrayBufferSinkControllerPrototype() { return m_JSArrayBufferControllerPrototype.getInitializedOnMainThread(this); }

    JSC::Structure* HTTPResponseSinkStructure() { return m_JSHTTPResponseSinkClassStructure.getInitializedOnMainThread(this); }
    JSC::JSObject* HTTPResponseSink() { return m_JSHTTPResponseSinkClassStructure.constructorInitializedOnMainThread(this); }
    JSC::JSValue HTTPResponseSinkPrototype() { return m_JSHTTPResponseSinkClassStructure.prototypeInitializedOnMainThread(this); }
    JSC::Structure* JSReadableHTTPResponseSinkController() { return m_JSHTTPResponseController.getInitializedOnMainThread(this); }

    JSC::Structure* HTTPSResponseSinkStructure() { return m_JSHTTPSResponseSinkClassStructure.getInitializedOnMainThread(this); }
    JSC::JSObject* HTTPSResponseSink() { return m_JSHTTPSResponseSinkClassStructure.constructorInitializedOnMainThread(this); }
    JSC::JSValue HTTPSResponseSinkPrototype() { return m_JSHTTPSResponseSinkClassStructure.prototypeInitializedOnMainThread(this); }
    JSC::JSValue JSReadableHTTPSResponseSinkControllerPrototype() { return m_JSHTTPSResponseControllerPrototype.getInitializedOnMainThread(this); }

    JSC::Structure* JSBufferListStructure() { return m_JSBufferListClassStructure.getInitializedOnMainThread(this); }
    JSC::JSObject* JSBufferList() { return m_JSBufferListClassStructure.constructorInitializedOnMainThread(this); }
    JSC::JSValue JSBufferListPrototype() { return m_JSBufferListClassStructure.prototypeInitializedOnMainThread(this); }

    JSC::Structure* JSStringDecoderStructure() { return m_JSStringDecoderClassStructure.getInitializedOnMainThread(this); }
    JSC::JSObject* JSStringDecoder() { return m_JSStringDecoderClassStructure.constructorInitializedOnMainThread(this); }
    JSC::JSValue JSStringDecoderPrototype() { return m_JSStringDecoderClassStructure.prototypeInitializedOnMainThread(this); }

    JSC::Structure* JSReadableStateStructure() { return m_JSReadableStateClassStructure.getInitializedOnMainThread(this); }
    JSC::JSObject* JSReadableState() { return m_JSReadableStateClassStructure.constructorInitializedOnMainThread(this); }
    JSC::JSValue JSReadableStatePrototype() { return m_JSReadableStateClassStructure.prototypeInitializedOnMainThread(this); }

    JSC::Structure* NodeVMScriptStructure() { return m_NodeVMScriptClassStructure.getInitializedOnMainThread(this); }
    JSC::JSObject* NodeVMScript() { return m_NodeVMScriptClassStructure.constructorInitializedOnMainThread(this); }
    JSC::JSValue NodeVMScriptPrototype() { return m_NodeVMScriptClassStructure.prototypeInitializedOnMainThread(this); }

    JSC::JSMap* readableStreamNativeMap() { return m_lazyReadableStreamPrototypeMap.getInitializedOnMainThread(this); }
    JSC::JSMap* requireMap() { return m_requireMap.getInitializedOnMainThread(this); }
    JSC::Structure* encodeIntoObjectStructure() { return m_encodeIntoObjectStructure.getInitializedOnMainThread(this); }

    JSC::Structure* callSiteStructure() const { return m_callSiteStructure.getInitializedOnMainThread(this); }

    JSC::JSObject* performanceObject() { return m_performanceObject.getInitializedOnMainThread(this); }

    JSC::JSFunction* performMicrotaskFunction() { return m_performMicrotaskFunction.getInitializedOnMainThread(this); }
    JSC::JSFunction* performMicrotaskVariadicFunction() { return m_performMicrotaskVariadicFunction.getInitializedOnMainThread(this); }

    JSC::JSFunction* utilInspectFunction() { return m_utilInspectFunction.getInitializedOnMainThread(this); }
    JSC::JSFunction* utilInspectStylizeColorFunction() { return m_utilInspectStylizeColorFunction.getInitializedOnMainThread(this); }
    JSC::JSFunction* utilInspectStylizeNoColorFunction() { return m_utilInspectStylizeNoColorFunction.getInitializedOnMainThread(this); }

    JSC::JSFunction* emitReadableNextTickFunction() { return m_emitReadableNextTickFunction.getInitializedOnMainThread(this); }

    JSObject* requireFunctionUnbound() { return m_requireFunctionUnbound.getInitializedOnMainThread(this); }
    JSObject* requireResolveFunctionUnbound() { return m_requireResolveFunctionUnbound.getInitializedOnMainThread(this); }
    Bun::InternalModuleRegistry* internalModuleRegistry() { return m_internalModuleRegistry.getInitializedOnMainThread(this); }

    JSObject* processBindingConstants() { return m_processBindingConstants.getInitializedOnMainThread(this); }

    JSObject* lazyRequireCacheObject() { return m_lazyRequireCacheObject.getInitializedOnMainThread(this); }

    JSFunction* bunSleepThenCallback() { return m_bunSleepThenCallback.getInitializedOnMainThread(this); }

    Structure* globalObjectStructure() { return m_cachedGlobalObjectStructure.getInitializedOnMainThread(this); }
    Structure* globalProxyStructure() { return m_cachedGlobalProxyStructure.getInitializedOnMainThread(this); }
    JSObject* lazyTestModuleObject() { return m_lazyTestModuleObject.getInitializedOnMainThread(this); }
    JSObject* lazyPreloadTestModuleObject() { return m_lazyPreloadTestModuleObject.getInitializedOnMainThread(this); }
    Structure* CommonJSModuleObjectStructure() { return m_commonJSModuleObjectStructure.getInitializedOnMainThread(this); }
    Structure* ImportMetaObjectStructure() { return m_importMetaObjectStructure.getInitializedOnMainThread(this); }
    Structure* AsyncContextFrameStructure() { return m_asyncBoundFunctionStructure.getInitializedOnMainThread(this); }

    Structure* commonJSFunctionArgumentsStructure() { return m_commonJSFunctionArgumentsStructure.getInitializedOnMainThread(this); }
    Structure* JSSocketAddressStructure() { return m_JSSocketAddressStructure.getInitializedOnMainThread(this); }

    JSWeakMap* vmModuleContextMap() { return m_vmModuleContextMap.getInitializedOnMainThread(this); }

    bool hasProcessObject() const { return m_processObject.isInitialized(); }

    JSC::JSObject* processObject() { return m_processObject.getInitializedOnMainThread(this); }
    JSC::JSObject* processEnvObject() { return m_processEnvObject.getInitializedOnMainThread(this); }
    JSC::JSObject* bunObject() { return m_bunObject.getInitializedOnMainThread(this); }

    void drainMicrotasks();

    void handleRejectedPromises();
    ALWAYS_INLINE void initGeneratedLazyClasses();

    template<typename Visitor>
    void visitGeneratedLazyClasses(GlobalObject*, Visitor&);

    ALWAYS_INLINE void* bunVM() { return m_bunVM; }
    bool isThreadLocalDefaultGlobalObject = false;

    JSObject* subtleCrypto() { return m_subtleCryptoObject.getInitializedOnMainThread(this); }

    JSC::EncodedJSValue assignToStream(JSValue stream, JSValue controller);

    WebCore::EventTarget& eventTarget();
    Bun::GlobalScope& globalEventScope;

    enum class PromiseFunctions : uint8_t {
        Bun__HTTPRequestContext__onReject,
        Bun__HTTPRequestContext__onRejectStream,
        Bun__HTTPRequestContext__onResolve,
        Bun__HTTPRequestContext__onResolveStream,
        Bun__HTTPRequestContextTLS__onReject,
        Bun__HTTPRequestContextTLS__onRejectStream,
        Bun__HTTPRequestContextTLS__onResolve,
        Bun__HTTPRequestContextTLS__onResolveStream,
        Bun__HTTPRequestContextDebug__onReject,
        Bun__HTTPRequestContextDebug__onRejectStream,
        Bun__HTTPRequestContextDebug__onResolve,
        Bun__HTTPRequestContextDebug__onResolveStream,
        Bun__HTTPRequestContextDebugTLS__onReject,
        Bun__HTTPRequestContextDebugTLS__onRejectStream,
        Bun__HTTPRequestContextDebugTLS__onResolve,
        Bun__HTTPRequestContextDebugTLS__onResolveStream,

        jsFunctionOnLoadObjectResultResolve,
        jsFunctionOnLoadObjectResultReject,

        Bun__TestScope__onReject,
        Bun__TestScope__onResolve,

        CallbackJob__onResolve,
        CallbackJob__onReject,

        Bun__BodyValueBufferer__onRejectStream,
        Bun__BodyValueBufferer__onResolveStream,
    };
    static constexpr size_t promiseFunctionsSize = 24;

    static PromiseFunctions promiseHandlerID(EncodedJSValue (*handler)(JSC__JSGlobalObject* arg0, JSC__CallFrame* arg1));

    JSFunction* thenable(EncodedJSValue (*handler)(JSC__JSGlobalObject* arg0, JSC__CallFrame* arg1))
    {
        auto& barrier = this->m_thenables[static_cast<size_t>(GlobalObject::promiseHandlerID(handler))];
        if (JSFunction* func = barrier.get()) {
            return func;
        }

        JSFunction* func = JSC::JSFunction::create(vm(), this, 2,
            String(), handler, ImplementationVisibility::Public);

        barrier.set(vm(), this, func);
        return func;
    }

    bool asyncHooksNeedsCleanup = false;

    /**
     * WARNING: You must update visitChildrenImpl() if you add a new field.
     *
     * That informs the garbage collector that these fields exist. If you don't
     * do that, the garbage collector will not know about these fields and will
     * not trace them. This will lead to crashes and very strange behavior at runtime.
     *
     * For example, if you don't add the queueMicrotask functions to visitChildrenImpl(),
     * those callbacks will eventually never be called anymore. But it'll work the first time!
     */
<<<<<<< HEAD
    // TODO: these should use LazyProperty
    mutable WriteBarrier<JSFunction> m_assignToStream;
    mutable WriteBarrier<JSFunction> m_readableStreamToArrayBuffer;
    mutable WriteBarrier<JSFunction> m_readableStreamToArrayBufferResolve;
    mutable WriteBarrier<JSFunction> m_readableStreamToBlob;
    mutable WriteBarrier<JSFunction> m_readableStreamToJSON;
    mutable WriteBarrier<JSFunction> m_readableStreamToText;
    mutable WriteBarrier<JSFunction> m_readableStreamToFormData;

    // This is set when doing `require('module')._resolveFilename = ...`
    // a hack used by Next.js to inject their versions of webpack and react
    mutable WriteBarrier<JSFunction> m_nodeModuleOverriddenResolveFilename;

    mutable WriteBarrier<Unknown> m_nextTickQueue;
    // Value of $_BunCommonJSModule_$
    mutable WriteBarrier<Unknown> m_BunCommonJSModuleValue;

    // mutable WriteBarrier<Unknown> m_JSBunDebuggerValue;
    mutable WriteBarrier<JSFunction> m_thenables[promiseFunctionsSize + 1];
=======
    mutable JSC::WriteBarrier<JSFunction> m_assignToStream;
    mutable JSC::WriteBarrier<JSFunction> m_readableStreamToArrayBuffer;
    mutable JSC::WriteBarrier<JSFunction> m_readableStreamToArrayBufferResolve;
    mutable JSC::WriteBarrier<JSFunction> m_readableStreamToBlob;
    mutable JSC::WriteBarrier<JSFunction> m_readableStreamToJSON;
    mutable JSC::WriteBarrier<JSFunction> m_readableStreamToText;
    mutable JSC::WriteBarrier<JSFunction> m_readableStreamToFormData;

    mutable JSC::WriteBarrier<JSC::Unknown> m_BunCommonJSModuleValue;
    mutable JSC::WriteBarrier<JSC::Unknown> m_JSBroadcastChannelSetterValue;
    mutable JSC::WriteBarrier<JSC::Unknown> m_JSBufferSetterValue;
    mutable JSC::WriteBarrier<JSC::Unknown> m_JSCloseEventSetterValue;
    mutable JSC::WriteBarrier<JSC::Unknown> m_JSCustomEventSetterValue;
    mutable JSC::WriteBarrier<JSC::Unknown> m_JSDOMExceptionSetterValue;
    mutable JSC::WriteBarrier<JSC::Unknown> m_JSDOMFormDataSetterValue;
    mutable JSC::WriteBarrier<JSC::Unknown> m_JSErrorEventSetterValue;
    mutable JSC::WriteBarrier<JSC::Unknown> m_JSEventSetterValue;
    mutable JSC::WriteBarrier<JSC::Unknown> m_JSEventTargetSetterValue;
    mutable JSC::WriteBarrier<JSC::Unknown> m_JSFetchHeadersSetterValue;
    mutable JSC::WriteBarrier<JSC::Unknown> m_JSMessageChannelSetterValue;
    mutable JSC::WriteBarrier<JSC::Unknown> m_JSMessageEventSetterValue;
    mutable JSC::WriteBarrier<JSC::Unknown> m_JSMessagePortSetterValue;
    mutable JSC::WriteBarrier<JSC::Unknown> m_JSTextEncoderSetterValue;
    mutable JSC::WriteBarrier<JSC::Unknown> m_JSURLSearchParamsSetterValue;
    mutable JSC::WriteBarrier<JSC::Unknown> m_JSWebSocketSetterValue;
    mutable JSC::WriteBarrier<JSC::Unknown> m_JSWorkerSetterValue;
    mutable JSC::WriteBarrier<JSC::Unknown> m_nextTickQueue;

    // This is set when doing `require('module')._resolveFilename = ...`
    // a hack used by Next.js to inject their versions of webpack and react
    mutable JSC::WriteBarrier<JSFunction> m_nodeModuleOverriddenResolveFilename;
    mutable JSC::WriteBarrier<JSC::Unknown> m_JSBunDebuggerValue;
    mutable JSC::WriteBarrier<JSFunction> m_thenables[promiseFunctionsSize + 1];
>>>>>>> 52d47c24

    mutable WriteBarrier<JSC::Unknown> m_errorConstructorPrepareStackTraceValue;

    Structure* memoryFootprintStructure()
    {
        return m_memoryFootprintStructure.getInitializedOnMainThread(this);
    }

    JSObject* navigatorObject();
    JSFunction* nativeMicrotaskTrampoline() { return m_nativeMicrotaskTrampoline.getInitializedOnMainThread(this); }

    String agentClusterID() const;
    static String defaultAgentClusterID();

    void trackFFIFunction(JSC::JSFunction* function)
    {
        this->m_ffiFunctions.append(JSC::Strong<JSC::JSFunction> { vm(), function });
    }
    bool untrackFFIFunction(JSC::JSFunction* function)
    {
        for (size_t i = 0; i < this->m_ffiFunctions.size(); ++i) {
            if (this->m_ffiFunctions[i].get() == function) {
                this->m_ffiFunctions[i].clear();
                this->m_ffiFunctions.remove(i);
                return true;
            }
        }
        return false;
    }

    BunPlugin::OnLoad onLoadPlugins {};
    BunPlugin::OnResolve onResolvePlugins {};

    // This increases the cache hit rate for JSC::VM's SourceProvider cache
    // It also avoids an extra allocation for the SourceProvider
    // The key is a pointer to the source code
    WTF::HashMap<uintptr_t, Ref<JSC::SourceProvider>> sourceProviderMap;
    size_t reloadCount = 0;

    void reload();

    JSC::Structure* pendingVirtualModuleResultStructure() { return m_pendingVirtualModuleResultStructure.get(this); }

    // When a napi module initializes on dlopen, we need to know what the value is
    // This value is not observed by GC. It should be extremely ephemeral.
    JSValue pendingNapiModule = JSValue {};
    // We need to know if the napi module registered itself or we registered it.
    // To do that, we count the number of times we register a module.
    int napiModuleRegisterCallCount = 0;

    // NAPI instance data
    // This is not a correct implementation
    // Addon modules can override each other's data
    void* napiInstanceData = nullptr;
    void* napiInstanceDataFinalizer = nullptr;
    void* napiInstanceDataFinalizerHint = nullptr;

    Bun::JSMockModule mockModule;

    LazyProperty<JSGlobalObject, JSObject> m_processEnvObject;

    JSObject* cryptoObject() { return m_cryptoObject.getInitializedOnMainThread(this); }
    JSObject* JSDOMFileConstructor() { return m_JSDOMFileConstructor.getInitializedOnMainThread(this); }

#include "ZigGeneratedClasses+lazyStructureHeader.h"

private:
    void addBuiltinGlobals(JSC::VM&);

    void finishCreation(JSC::VM&);
    friend void WebCore::JSBuiltinInternalFunctions::initialize(Zig::GlobalObject&);
    WebCore::JSBuiltinInternalFunctions m_builtinInternalFunctions;
    GlobalObject(JSC::VM& vm, JSC::Structure* structure);
    GlobalObject(JSC::VM& vm, JSC::Structure* structure, uint32_t);
    std::unique_ptr<WebCore::DOMConstructors> m_constructors;
    uint8_t m_worldIsNormal;
    JSDOMStructureMap m_structures WTF_GUARDED_BY_LOCK(m_gcLock);
    Lock m_gcLock;
    WebCore::ScriptExecutionContext* m_scriptExecutionContext;
    Ref<WebCore::DOMWrapperWorld> m_world;

    // JSC's hashtable code-generator tries to access these properties, so we make them public.
    // However, we'd like it better if they could be protected.
public:
    /**
     * WARNING: You must update visitChildrenImpl() if you add a new field.
     *
     * That informs the garbage collector that these fields exist. If you don't
     * do that, the garbage collector will not know about these fields and will
     * not trace them. This will lead to crashes and very strange behavior at runtime.
     *
     * For example, if you don't add the queueMicrotask functions to visitChildrenImpl(),
     * those callbacks will eventually never be called anymore. But it'll work the first time!
     */
    LazyClassStructure m_JSArrayBufferSinkClassStructure;
    LazyClassStructure m_JSBufferListClassStructure;
    LazyClassStructure m_JSFFIFunctionStructure;
    LazyClassStructure m_JSFileSinkClassStructure;
    LazyClassStructure m_JSHTTPResponseSinkClassStructure;
    LazyClassStructure m_JSHTTPSResponseSinkClassStructure;
    LazyClassStructure m_JSReadableStateClassStructure;
    LazyClassStructure m_JSStringDecoderClassStructure;
    LazyClassStructure m_NapiClassStructure;
    LazyClassStructure m_callSiteStructure;
    LazyClassStructure m_JSBufferClassStructure;
    LazyClassStructure m_NodeVMScriptClassStructure;

    /**
     * WARNING: You must update visitChildrenImpl() if you add a new field.
     *
     * That informs the garbage collector that these fields exist. If you don't
     * do that, the garbage collector will not know about these fields and will
     * not trace them. This will lead to crashes and very strange behavior at runtime.
     *
     * For example, if you don't add the queueMicrotask functions to visitChildrenImpl(),
     * those callbacks will eventually never be called anymore. But it'll work the first time!
     */
    LazyProperty<JSGlobalObject, Structure> m_pendingVirtualModuleResultStructure;
    LazyProperty<JSGlobalObject, JSFunction> m_performMicrotaskFunction;
    LazyProperty<JSGlobalObject, JSFunction> m_nativeMicrotaskTrampoline;
    LazyProperty<JSGlobalObject, JSFunction> m_performMicrotaskVariadicFunction;
    LazyProperty<JSGlobalObject, JSFunction> m_utilInspectFunction;
    LazyProperty<JSGlobalObject, JSFunction> m_utilInspectStylizeColorFunction;
    LazyProperty<JSGlobalObject, JSFunction> m_utilInspectStylizeNoColorFunction;
    LazyProperty<JSGlobalObject, JSFunction> m_emitReadableNextTickFunction;
    LazyProperty<JSGlobalObject, JSMap> m_lazyReadableStreamPrototypeMap;
    LazyProperty<JSGlobalObject, JSMap> m_requireMap;
    LazyProperty<JSGlobalObject, Structure> m_encodeIntoObjectStructure;
    LazyProperty<JSGlobalObject, JSObject> m_JSArrayBufferControllerPrototype;
    LazyProperty<JSGlobalObject, JSObject> m_JSFileSinkControllerPrototype;
    LazyProperty<JSGlobalObject, JSObject> m_JSHTTPSResponseControllerPrototype;
    LazyProperty<JSGlobalObject, JSObject> m_subtleCryptoObject;
    LazyProperty<JSGlobalObject, Structure> m_JSHTTPResponseController;
    LazyProperty<JSGlobalObject, Structure> m_JSBufferSubclassStructure;
    LazyProperty<JSGlobalObject, JSWeakMap> m_vmModuleContextMap;
    LazyProperty<JSGlobalObject, JSObject> m_lazyRequireCacheObject;
    LazyProperty<JSGlobalObject, JSObject> m_lazyTestModuleObject;
    LazyProperty<JSGlobalObject, JSObject> m_lazyPreloadTestModuleObject;
    LazyProperty<JSGlobalObject, JSFunction> m_bunSleepThenCallback;
    LazyProperty<JSGlobalObject, Structure> m_cachedGlobalObjectStructure;
    LazyProperty<JSGlobalObject, Structure> m_cachedGlobalProxyStructure;
    LazyProperty<JSGlobalObject, Structure> m_commonJSModuleObjectStructure;
    LazyProperty<JSGlobalObject, Structure> m_commonJSFunctionArgumentsStructure;
    LazyProperty<JSGlobalObject, Structure> m_JSSocketAddressStructure;
    LazyProperty<JSGlobalObject, Structure> m_memoryFootprintStructure;
    LazyProperty<JSGlobalObject, JSObject> m_requireFunctionUnbound;
    LazyProperty<JSGlobalObject, JSObject> m_requireResolveFunctionUnbound;
    LazyProperty<JSGlobalObject, Bun::InternalModuleRegistry> m_internalModuleRegistry;
    LazyProperty<JSGlobalObject, JSObject> m_processBindingConstants;
    LazyProperty<JSGlobalObject, Structure> m_importMetaObjectStructure;
    LazyProperty<JSGlobalObject, Structure> m_asyncBoundFunctionStructure;
    LazyProperty<JSGlobalObject, JSC::JSObject> m_JSDOMFileConstructor;
    LazyProperty<JSGlobalObject, Structure> m_JSCryptoKey;

    LazyProperty<JSGlobalObject, JSObject> m_bunObject;
    LazyProperty<JSGlobalObject, JSObject> m_cryptoObject;
    LazyProperty<JSGlobalObject, JSObject> m_navigatorObject;
    LazyProperty<JSGlobalObject, JSObject> m_performanceObject;
    LazyProperty<JSGlobalObject, JSObject> m_processObject;

private:
    DOMGuardedObjectSet m_guardedObjects WTF_GUARDED_BY_LOCK(m_gcLock);
    void* m_bunVM;

    WebCore::SubtleCrypto* m_subtleCrypto = nullptr;

    WTF::Vector<JSC::Strong<JSC::JSPromise>> m_aboutToBeNotifiedRejectedPromises;
    WTF::Vector<JSC::Strong<JSC::JSFunction>> m_ffiFunctions;
};

} // namespace Zig

#ifndef RENAMED_JSDOM_GLOBAL_OBJECT
#define RENAMED_JSDOM_GLOBAL_OBJECT
namespace WebCore {
using JSDOMGlobalObject = Zig::GlobalObject;
}
#endif

#endif<|MERGE_RESOLUTION|>--- conflicted
+++ resolved
@@ -31,29 +31,16 @@
 } // namespace Bun
 
 #include "root.h"
-
-<<<<<<< HEAD
 #include "headers-handwritten.h"
-
-#include "JavaScriptCore/CatchScope.h"
-#include "JavaScriptCore/JSGlobalObject.h"
-#include "JavaScriptCore/JSTypeInfo.h"
-#include "JavaScriptCore/Structure.h"
-=======
 #include <JavaScriptCore/CatchScope.h>
 #include <JavaScriptCore/JSGlobalObject.h>
 #include <JavaScriptCore/JSTypeInfo.h>
 #include <JavaScriptCore/Structure.h>
->>>>>>> 52d47c24
-
 #include "DOMConstructors.h"
 #include "BunPlugin.h"
 #include "JSMockFunction.h"
 #include "InternalModuleRegistry.h"
-<<<<<<< HEAD
-=======
 #include "ProcessBindingConstants.h"
-
 #include "WebCoreJSBuiltins.h"
 #include "headers-handwritten.h"
 
@@ -62,7 +49,6 @@
 class SubtleCrypto;
 class EventTarget;
 }
->>>>>>> 52d47c24
 
 extern "C" void Bun__reportError(JSC__JSGlobalObject*, JSC__JSValue);
 extern "C" void Bun__reportUnhandledError(JSC__JSGlobalObject*, JSC::EncodedJSValue);
@@ -354,7 +340,6 @@
      * For example, if you don't add the queueMicrotask functions to visitChildrenImpl(),
      * those callbacks will eventually never be called anymore. But it'll work the first time!
      */
-<<<<<<< HEAD
     // TODO: these should use LazyProperty
     mutable WriteBarrier<JSFunction> m_assignToStream;
     mutable WriteBarrier<JSFunction> m_readableStreamToArrayBuffer;
@@ -374,41 +359,6 @@
 
     // mutable WriteBarrier<Unknown> m_JSBunDebuggerValue;
     mutable WriteBarrier<JSFunction> m_thenables[promiseFunctionsSize + 1];
-=======
-    mutable JSC::WriteBarrier<JSFunction> m_assignToStream;
-    mutable JSC::WriteBarrier<JSFunction> m_readableStreamToArrayBuffer;
-    mutable JSC::WriteBarrier<JSFunction> m_readableStreamToArrayBufferResolve;
-    mutable JSC::WriteBarrier<JSFunction> m_readableStreamToBlob;
-    mutable JSC::WriteBarrier<JSFunction> m_readableStreamToJSON;
-    mutable JSC::WriteBarrier<JSFunction> m_readableStreamToText;
-    mutable JSC::WriteBarrier<JSFunction> m_readableStreamToFormData;
-
-    mutable JSC::WriteBarrier<JSC::Unknown> m_BunCommonJSModuleValue;
-    mutable JSC::WriteBarrier<JSC::Unknown> m_JSBroadcastChannelSetterValue;
-    mutable JSC::WriteBarrier<JSC::Unknown> m_JSBufferSetterValue;
-    mutable JSC::WriteBarrier<JSC::Unknown> m_JSCloseEventSetterValue;
-    mutable JSC::WriteBarrier<JSC::Unknown> m_JSCustomEventSetterValue;
-    mutable JSC::WriteBarrier<JSC::Unknown> m_JSDOMExceptionSetterValue;
-    mutable JSC::WriteBarrier<JSC::Unknown> m_JSDOMFormDataSetterValue;
-    mutable JSC::WriteBarrier<JSC::Unknown> m_JSErrorEventSetterValue;
-    mutable JSC::WriteBarrier<JSC::Unknown> m_JSEventSetterValue;
-    mutable JSC::WriteBarrier<JSC::Unknown> m_JSEventTargetSetterValue;
-    mutable JSC::WriteBarrier<JSC::Unknown> m_JSFetchHeadersSetterValue;
-    mutable JSC::WriteBarrier<JSC::Unknown> m_JSMessageChannelSetterValue;
-    mutable JSC::WriteBarrier<JSC::Unknown> m_JSMessageEventSetterValue;
-    mutable JSC::WriteBarrier<JSC::Unknown> m_JSMessagePortSetterValue;
-    mutable JSC::WriteBarrier<JSC::Unknown> m_JSTextEncoderSetterValue;
-    mutable JSC::WriteBarrier<JSC::Unknown> m_JSURLSearchParamsSetterValue;
-    mutable JSC::WriteBarrier<JSC::Unknown> m_JSWebSocketSetterValue;
-    mutable JSC::WriteBarrier<JSC::Unknown> m_JSWorkerSetterValue;
-    mutable JSC::WriteBarrier<JSC::Unknown> m_nextTickQueue;
-
-    // This is set when doing `require('module')._resolveFilename = ...`
-    // a hack used by Next.js to inject their versions of webpack and react
-    mutable JSC::WriteBarrier<JSFunction> m_nodeModuleOverriddenResolveFilename;
-    mutable JSC::WriteBarrier<JSC::Unknown> m_JSBunDebuggerValue;
-    mutable JSC::WriteBarrier<JSFunction> m_thenables[promiseFunctionsSize + 1];
->>>>>>> 52d47c24
 
     mutable WriteBarrier<JSC::Unknown> m_errorConstructorPrepareStackTraceValue;
 
