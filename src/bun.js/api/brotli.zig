const bun = @import("root").bun;
const JSC = bun.JSC;
const std = @import("std");
const brotli = bun.brotli;

const Queue = std.fifo.LinearFifo(JSC.Node.BlobOrStringOrBuffer, .Dynamic);

pub const BrotliEncoder = struct {
    pub usingnamespace bun.New(@This());
    pub usingnamespace JSC.Codegen.JSBrotliEncoder;

    stream: brotli.BrotliCompressionStream,
    maxOutputLength: usize,

    freelist: Queue = Queue.init(bun.default_allocator),
    freelist_write_lock: bun.Lock = bun.Lock.init(),

    globalThis: *JSC.JSGlobalObject,

    input: Queue = Queue.init(bun.default_allocator),
    input_lock: bun.Lock = bun.Lock.init(),

    has_called_end: bool = false,
    callback_value: JSC.Strong = .{},

    output: std.ArrayListUnmanaged(u8) = .{},
    output_lock: bun.Lock = bun.Lock.init(),

    has_pending_activity: std.atomic.Value(u32) = std.atomic.Value(u32).init(0),
    pending_encode_job_count: std.atomic.Value(u32) = std.atomic.Value(u32).init(0),
    ref_count: u32 = 1,
    write_failure: ?JSC.DeferredError = null,
    poll_ref: bun.Async.KeepAlive = .{},

    pub fn hasPendingActivity(this: *BrotliEncoder) callconv(.C) bool {
        return this.has_pending_activity.load(.monotonic) > 0;
    }

    pub fn constructor(globalThis: *JSC.JSGlobalObject, _: *JSC.CallFrame) callconv(.C) ?*BrotliEncoder {
        globalThis.throw("BrotliEncoder is not constructable", .{});
        return null;
    }

    pub fn create(globalThis: *JSC.JSGlobalObject, callframe: *JSC.CallFrame) callconv(.C) JSC.JSValue {
        const arguments = callframe.arguments(3).slice();

        if (arguments.len < 3) {
            globalThis.throwNotEnoughArguments("BrotliEncoder", 3, arguments.len);
            return .zero;
        }

        const opts = arguments[0];
        const callback = arguments[2];

        _ = globalThis.checkMinOrGetDefault(opts, "chunkSize", u32, 64, 1024 * 14) orelse return .zero;
        const maxOutputLength = globalThis.checkMinOrGetDefaultU64(opts, "maxOutputLength", usize, 0, std.math.maxInt(u52)) orelse return .zero;

        var this: *BrotliEncoder = BrotliEncoder.new(.{
            .globalThis = globalThis,
            .stream = brotli.BrotliCompressionStream.init() catch {
                globalThis.throw("Failed to create BrotliEncoder", .{});
                return .zero;
            },
            .maxOutputLength = maxOutputLength,
        });

        if (opts.get(globalThis, "params")) |params| {
            inline for (std.meta.fields(bun.brotli.c.BrotliEncoderParameter)) |f| {
                if (params.hasOwnPropertyValue(globalThis, JSC.ZigString.static(std.fmt.comptimePrint("{d}", .{f.value})).toValue(globalThis))) {
                    const idx = params.getIndex(globalThis, f.value);
                    if (!idx.isNumber()) {
                        var typestring = idx.jsTypeString(globalThis).toSlice(globalThis, bun.default_allocator);
                        defer typestring.deinit();
                        globalThis.vm().throwError(globalThis, globalThis.createTypeErrorInstanceWithCode(.ERR_INVALID_ARG_TYPE, "The \"options.params[key]\" property must be of type number. Received type {s}", .{typestring.slice()}));
                        return .zero;
                    }
                    const was_set = this.stream.brotli.setParameter(@enumFromInt(f.value), idx.toU32());
                    if (!was_set) {
                        globalThis.throwValue(globalThis.createErrorInstanceWithCode(.ERR_ZLIB_INITIALIZATION_FAILED, "Initialization failed", .{}));
                        this.deinit();
                        return .zero;
                    }
                }
            }
        }

        const out = this.toJS(globalThis);
        BrotliEncoder.callbackSetCached(out, globalThis, callback);
        this.callback_value.set(globalThis, callback);

        return out;
    }

    pub fn finalize(this: *BrotliEncoder) callconv(.C) void {
        this.deinit();
    }

    pub fn deinit(this: *BrotliEncoder) void {
        this.callback_value.deinit();
        this.drainFreelist();
        this.stream.deinit();
        this.input.deinit();
        this.destroy();
    }

    fn drainFreelist(this: *BrotliEncoder) void {
        this.freelist_write_lock.lock();
        defer this.freelist_write_lock.unlock();
        const to_free = this.freelist.readableSlice(0);
        for (to_free) |*input| {
            input.deinit();
        }
        this.freelist.discard(to_free.len);
    }

    fn collectOutputValue(this: *BrotliEncoder) JSC.JSValue {
        this.output_lock.lock();
        defer this.output_lock.unlock();

        defer this.output.clearRetainingCapacity();
        return JSC.ArrayBuffer.createBuffer(this.globalThis, this.output.items);
    }

    pub fn runFromJSThread(this: *BrotliEncoder) void {
        this.poll_ref.unref(this.globalThis.bunVM());

        defer _ = this.has_pending_activity.fetchSub(1, .monotonic);
        this.drainFreelist();

        const result = this.callback_value.get().?.call(
            this.globalThis,
            if (this.write_failure != null)
                &.{this.write_failure.?.toError(this.globalThis)}
            else
                &.{ .null, this.collectOutputValue() },
        );

        if (result.toError()) |err| {
            _ = this.globalThis.bunVM().uncaughtException(this.globalThis, err, false);
        }
    }

    // We can only run one encode job at a time
    // But we don't have an idea of a serial dispatch queue
    // So instead, we let you enqueue as many times as you want
    // and if one is already running, we just don't do anything
    const EncodeJob = struct {
        task: JSC.WorkPoolTask = .{ .callback = &runTask },
        encoder: *BrotliEncoder,
        is_async: bool,

        pub usingnamespace bun.New(@This());

        pub fn runTask(this: *JSC.WorkPoolTask) void {
            var job: *EncodeJob = @fieldParentPtr("task", this);
            job.run();
            job.destroy();
        }

        pub fn run(this: *EncodeJob) void {
            defer {
                _ = this.encoder.has_pending_activity.fetchSub(1, .monotonic);
            }

            var any = false;

            if (this.encoder.pending_encode_job_count.fetchAdd(1, .monotonic) >= 0) {
                const is_last = this.encoder.has_called_end;
                while (true) {
                    this.encoder.input_lock.lock();
                    defer this.encoder.input_lock.unlock();
                    const readable = this.encoder.input.readableSlice(0);
                    defer this.encoder.input.discard(readable.len);
                    const pending = readable;

                    const Writer = struct {
                        encoder: *BrotliEncoder,

                        pub const Error = error{OutOfMemory};
                        pub fn writeAll(writer: @This(), chunk: []const u8) Error!void {
                            writer.encoder.output_lock.lock();
                            defer writer.encoder.output_lock.unlock();

                            try writer.encoder.output.appendSlice(bun.default_allocator, chunk);
                        }
                    };

                    defer {
                        this.encoder.freelist_write_lock.lock();
                        this.encoder.freelist.write(pending) catch unreachable;
                        this.encoder.freelist_write_lock.unlock();
                    }
                    for (pending) |input| {
                        var writer = this.encoder.stream.writer(Writer{ .encoder = this.encoder });
                        writer.writeAll(input.slice()) catch {
<<<<<<< HEAD
                            _ = this.encoder.pending_encode_job_count.fetchSub(1, .Monotonic);
                            this.encoder.write_failure = JSC.DeferredError.from(.plainerror, .ERR_OPERATION_FAILED, "BrotliError", .{}); // TODO propogate better error
=======
                            _ = this.encoder.pending_encode_job_count.fetchSub(1, .monotonic);
                            this.encoder.write_failed = true;
>>>>>>> d5e3ea0a
                            return;
                        };
                        if (this.encoder.output.items.len > this.encoder.maxOutputLength) {
                            _ = this.encoder.pending_encode_job_count.fetchSub(1, .Monotonic);
                            this.encoder.write_failure = JSC.DeferredError.from(.rangeerror, .ERR_BUFFER_TOO_LARGE, "Cannot create a Buffer larger than {d} bytes", .{this.encoder.maxOutputLength});
                            return;
                        }
                    }

                    any = any or pending.len > 0;

                    if (this.encoder.pending_encode_job_count.fetchSub(1, .monotonic) == 0)
                        break;
                }

                if (is_last and any) {
                    var output = &this.encoder.output;
                    this.encoder.output_lock.lock();
                    defer this.encoder.output_lock.unlock();

                    output.appendSlice(bun.default_allocator, this.encoder.stream.end() catch {
<<<<<<< HEAD
                        _ = this.encoder.pending_encode_job_count.fetchSub(1, .Monotonic);
                        this.encoder.write_failure = JSC.DeferredError.from(.plainerror, .ERR_OPERATION_FAILED, "BrotliError", .{}); // TODO propogate better error
                        return;
                    }) catch {
                        _ = this.encoder.pending_encode_job_count.fetchSub(1, .Monotonic);
                        this.encoder.write_failure = JSC.DeferredError.from(.plainerror, .ERR_OPERATION_FAILED, "BrotliError", .{}); // TODO propogate better error
=======
                        _ = this.encoder.pending_encode_job_count.fetchSub(1, .monotonic);
                        this.encoder.write_failed = true;
                        return;
                    }) catch {
                        _ = this.encoder.pending_encode_job_count.fetchSub(1, .monotonic);
                        this.encoder.write_failed = true;
>>>>>>> d5e3ea0a
                        return;
                    };
                    if (output.items.len > this.encoder.maxOutputLength) {
                        _ = this.encoder.pending_encode_job_count.fetchSub(1, .Monotonic);
                        this.encoder.write_failure = JSC.DeferredError.from(.rangeerror, .ERR_BUFFER_TOO_LARGE, "Cannot create a Buffer larger than {d} bytes", .{this.encoder.maxOutputLength});
                        return;
                    }
                }
            }

            if (this.is_async and any) {
                var vm = this.encoder.globalThis.bunVMConcurrently();
                _ = this.encoder.has_pending_activity.fetchAdd(1, .monotonic);
                this.encoder.poll_ref.refConcurrently(vm);
                vm.enqueueTaskConcurrent(JSC.ConcurrentTask.create(JSC.Task.init(this.encoder)));
            }
        }
    };

    pub fn encode(this: *BrotliEncoder, globalThis: *JSC.JSGlobalObject, callframe: *JSC.CallFrame) callconv(.C) JSC.JSValue {
        const arguments = callframe.arguments(3);

        if (arguments.len < 2) {
            globalThis.throwNotEnoughArguments("BrotliEncoder.encode", 2, arguments.len);
            return .zero;
        }

        if (this.has_called_end) {
            globalThis.throw("BrotliEncoder.encode called after BrotliEncoder.end", .{});
            return .zero;
        }

        const input = callframe.argument(0);
        const optional_encoding = callframe.argument(1);
        const is_last = callframe.argument(2).toBoolean();

        const input_to_queue = JSC.Node.BlobOrStringOrBuffer.fromJSWithEncodingValueMaybeAsync(globalThis, bun.default_allocator, input, optional_encoding, true) orelse {
            globalThis.throwInvalidArgumentType("BrotliEncoder.encode", "input", "Blob, String, or Buffer");
            return .zero;
        };

        _ = this.has_pending_activity.fetchAdd(1, .monotonic);
        if (is_last)
            this.has_called_end = true;

        var task = EncodeJob.new(.{
            .encoder = this,
            .is_async = true,
        });

        {
            this.input_lock.lock();
            defer this.input_lock.unlock();

            this.input.writeItem(input_to_queue) catch unreachable;
        }
        JSC.WorkPool.schedule(&task.task);

        return .undefined;
    }

    pub fn encodeSync(this: *BrotliEncoder, globalThis: *JSC.JSGlobalObject, callframe: *JSC.CallFrame) callconv(.C) JSC.JSValue {
        const arguments = callframe.arguments(3);

        if (arguments.len < 2) {
            globalThis.throwNotEnoughArguments("BrotliEncoder.encode", 2, arguments.len);
            return .zero;
        }

        if (this.has_called_end) {
            globalThis.throw("BrotliEncoder.encode called after BrotliEncoder.end", .{});
            return .zero;
        }

        const input = callframe.argument(0);
        const optional_encoding = callframe.argument(1);
        const is_last = callframe.argument(2).toBoolean();

        const input_to_queue = JSC.Node.BlobOrStringOrBuffer.fromJSWithEncodingValueMaybeAsync(globalThis, bun.default_allocator, input, optional_encoding, true) orelse {
            globalThis.throwInvalidArgumentType("BrotliEncoder.encode", "input", "Blob, String, or Buffer");
            return .zero;
        };

        _ = this.has_pending_activity.fetchAdd(1, .monotonic);
        if (is_last)
            this.has_called_end = true;

        var task: EncodeJob = .{
            .encoder = this,
            .is_async = false,
        };

        {
            this.input_lock.lock();
            defer this.input_lock.unlock();

            this.input.writeItem(input_to_queue) catch unreachable;
        }
        task.run();
        if (!is_last and this.output.items.len == 0) {
            return .undefined;
        }
        if (this.write_failure != null) {
            globalThis.vm().throwError(globalThis, this.write_failure.?.toError(globalThis));
            return .zero;
        }
        return this.collectOutputValue();
    }

    pub fn reset(this: *@This(), globalThis: *JSC.JSGlobalObject, callframe: *JSC.CallFrame) callconv(.C) JSC.JSValue {
        _ = this;
        _ = globalThis;
        _ = callframe;
        return .undefined;
    }

    pub fn getBytesWritten(this: *@This(), globalObject: *JSC.JSGlobalObject) callconv(.C) JSC.JSValue {
        _ = globalObject;
        return JSC.JSValue.jsNumber(this.stream.total_in);
    }
};

pub const BrotliDecoder = struct {
    pub usingnamespace bun.New(@This());
    pub usingnamespace JSC.Codegen.JSBrotliDecoder;

    globalThis: *JSC.JSGlobalObject,
    stream: brotli.BrotliReaderArrayList,
    maxOutputLength: usize,

    has_pending_activity: std.atomic.Value(u32) = std.atomic.Value(u32).init(0),
    ref_count: u32 = 1,
    poll_ref: bun.Async.KeepAlive = .{},
    write_failure: ?JSC.DeferredError = null,
    callback_value: JSC.Strong = .{},
    has_called_end: bool = false,
    pending_decode_job_count: std.atomic.Value(u32) = std.atomic.Value(u32).init(0),

    input: Queue = Queue.init(bun.default_allocator),
    input_lock: bun.Lock = bun.Lock.init(),

    output: std.ArrayListUnmanaged(u8) = .{},
    output_lock: bun.Lock = bun.Lock.init(),

    freelist: Queue = Queue.init(bun.default_allocator),
    freelist_write_lock: bun.Lock = bun.Lock.init(),

    pub fn hasPendingActivity(this: *BrotliDecoder) callconv(.C) bool {
        return this.has_pending_activity.load(.monotonic) > 0;
    }

    pub fn deinit(this: *BrotliDecoder) void {
        this.callback_value.deinit();
        this.drainFreelist();
        this.output.deinit(bun.default_allocator);
        this.stream.brotli.destroyInstance();
        this.input.deinit();
        this.destroy();
    }

    pub fn constructor(globalThis: *JSC.JSGlobalObject, _: *JSC.CallFrame) callconv(.C) ?*BrotliDecoder {
        globalThis.throw("BrotliDecoder is not constructable", .{});
        return null;
    }

    pub fn create(globalThis: *JSC.JSGlobalObject, callframe: *JSC.CallFrame) callconv(.C) JSC.JSValue {
        const arguments = callframe.arguments(3).slice();

        if (arguments.len < 3) {
            globalThis.throwNotEnoughArguments("BrotliDecoder", 3, arguments.len);
            return .zero;
        }

        const opts = arguments[0];
        const callback = arguments[2];

        _ = globalThis.checkMinOrGetDefault(opts, "chunkSize", u32, 64, 1024 * 14) orelse return .zero;
        const maxOutputLength = globalThis.checkMinOrGetDefaultU64(opts, "maxOutputLength", usize, 0, std.math.maxInt(u52)) orelse return .zero;

        var this: *BrotliDecoder = BrotliDecoder.new(.{
            .globalThis = globalThis,
            .stream = undefined, // &this.output needs to be a stable pointer
            .maxOutputLength = maxOutputLength,
        });
        this.stream = brotli.BrotliReaderArrayList.initWithOptions("", &this.output, bun.default_allocator, .{}) catch {
            globalThis.throw("Failed to create BrotliDecoder", .{});
            return .zero;
        };

        if (opts.get(globalThis, "params")) |params| {
            inline for (std.meta.fields(bun.brotli.c.BrotliDecoderParameter)) |f| {
                const idx = params.getIndex(globalThis, f.value);
                if (!idx.isNumber()) break;
                const was_set = this.stream.brotli.setParameter(@enumFromInt(f.value), idx.toU32());
                if (!was_set) {
                    globalThis.throwValue(globalThis.createErrorInstanceWithCode(.ERR_ZLIB_INITIALIZATION_FAILED, "Initialization failed", .{}));
                    this.deinit();
                    return .zero;
                }
            }
        }

        const out = this.toJS(globalThis);
        @This().callbackSetCached(out, globalThis, callback);
        this.callback_value.set(globalThis, callback);

        return out;
    }

    pub fn finalize(this: *BrotliDecoder) callconv(.C) void {
        this.deinit();
    }

    fn collectOutputValue(this: *BrotliDecoder) JSC.JSValue {
        this.output_lock.lock();
        defer this.output_lock.unlock();

        defer this.output.clearRetainingCapacity();
        return JSC.ArrayBuffer.createBuffer(this.globalThis, this.output.items);
    }

    pub fn runFromJSThread(this: *BrotliDecoder) void {
        this.poll_ref.unref(this.globalThis.bunVM());

        defer _ = this.has_pending_activity.fetchSub(1, .monotonic);
        this.drainFreelist();

        const result = this.callback_value.get().?.call(
            this.globalThis,
            if (this.write_failure != null)
                &.{this.write_failure.?.toError(this.globalThis)}
            else
                &.{ .null, this.collectOutputValue() },
        );

        if (result.toError()) |err| {
            _ = this.globalThis.bunVM().uncaughtException(this.globalThis, err, false);
        }
    }

    fn drainFreelist(this: *BrotliDecoder) void {
        this.freelist_write_lock.lock();
        defer this.freelist_write_lock.unlock();
        const to_free = this.freelist.readableSlice(0);
        for (to_free) |*input| {
            input.deinit();
        }
        this.freelist.discard(to_free.len);
    }

    pub fn decode(this: *BrotliDecoder, globalThis: *JSC.JSGlobalObject, callframe: *JSC.CallFrame) callconv(.C) JSC.JSValue {
        const arguments = callframe.arguments(3);

        if (arguments.len < 2) {
            globalThis.throwNotEnoughArguments("BrotliEncoder.decode", 2, arguments.len);
            return .zero;
        }

        if (this.has_called_end) {
            globalThis.throw("BrotliEncoder.decode called after BrotliEncoder.end", .{});
            return .zero;
        }

        const input = callframe.argument(0);
        const optional_encoding = callframe.argument(1);
        const is_last = callframe.argument(2).toBoolean();

        const input_to_queue = JSC.Node.BlobOrStringOrBuffer.fromJSWithEncodingValueMaybeAsync(globalThis, bun.default_allocator, input, optional_encoding, true) orelse {
            globalThis.throwInvalidArgumentType("BrotliEncoder.decode", "input", "Blob, String, or Buffer");
            return .zero;
        };

        _ = this.has_pending_activity.fetchAdd(1, .monotonic);
        if (is_last)
            this.has_called_end = true;

        var task = DecodeJob.new(.{
            .decoder = this,
            .is_async = true,
        });

        {
            this.input_lock.lock();
            defer this.input_lock.unlock();

            this.input.writeItem(input_to_queue) catch unreachable;
        }
        JSC.WorkPool.schedule(&task.task);

        return .undefined;
    }

    pub fn decodeSync(this: *BrotliDecoder, globalThis: *JSC.JSGlobalObject, callframe: *JSC.CallFrame) callconv(.C) JSC.JSValue {
        const arguments = callframe.arguments(3);

        if (arguments.len < 2) {
            globalThis.throwNotEnoughArguments("BrotliEncoder.decode", 2, arguments.len);
            return .zero;
        }

        if (this.has_called_end) {
            globalThis.throw("BrotliEncoder.decode called after BrotliEncoder.end", .{});
            return .zero;
        }

        const input = callframe.argument(0);
        const optional_encoding = callframe.argument(1);
        const is_last = callframe.argument(2).toBoolean();

        const input_to_queue = JSC.Node.BlobOrStringOrBuffer.fromJSWithEncodingValueMaybeAsync(globalThis, bun.default_allocator, input, optional_encoding, true) orelse {
            globalThis.throwInvalidArgumentType("BrotliEncoder.decode", "input", "Blob, String, or Buffer");
            return .zero;
        };

        _ = this.has_pending_activity.fetchAdd(1, .monotonic);
        if (is_last)
            this.has_called_end = true;

        var task: DecodeJob = .{
            .decoder = this,
            .is_async = false,
        };

        {
            this.input_lock.lock();
            defer this.input_lock.unlock();

            this.input.writeItem(input_to_queue) catch unreachable;
        }
        task.run();
        if (!is_last) {
            return .undefined;
        }
        if (this.write_failure != null) {
            globalThis.vm().throwError(globalThis, this.write_failure.?.toError(globalThis));
            return .zero;
        }
        return this.collectOutputValue();
    }

    // We can only run one decode job at a time
    // But we don't have an idea of a serial dispatch queue
    // So instead, we let you enqueue as many times as you want
    // and if one is already running, we just don't do anything
    const DecodeJob = struct {
        task: JSC.WorkPoolTask = .{ .callback = &runTask },
        decoder: *BrotliDecoder,
        is_async: bool,

        pub usingnamespace bun.New(@This());

        pub fn runTask(this: *JSC.WorkPoolTask) void {
            var job: *DecodeJob = @fieldParentPtr("task", this);
            job.run();
            job.destroy();
        }

        pub fn run(this: *DecodeJob) void {
            defer {
                _ = this.decoder.has_pending_activity.fetchSub(1, .monotonic);
            }

            var any = false;

            if (this.decoder.pending_decode_job_count.fetchAdd(1, .monotonic) >= 0) {
                const is_last = this.decoder.has_called_end;
                while (true) {
                    this.decoder.input_lock.lock();
                    defer this.decoder.input_lock.unlock();
                    if (!is_last) break;
                    const readable = this.decoder.input.readableSlice(0);
                    const pending = readable;

                    defer {
                        this.decoder.freelist_write_lock.lock();
                        this.decoder.freelist.write(pending) catch unreachable;
                        this.decoder.freelist_write_lock.unlock();
                    }

                    var input_list = std.ArrayListUnmanaged(u8){};
                    defer input_list.deinit(bun.default_allocator);
                    if (pending.len > 1) {
                        for (pending) |input| {
                            input_list.appendSlice(bun.default_allocator, input.slice()) catch bun.outOfMemory();
                        }
                    }

                    {
                        this.decoder.output_lock.lock();
                        defer this.decoder.output_lock.unlock();

                        const input = if (pending.len <= 1) pending[0].slice() else input_list.items;
                        this.decoder.stream.input = input;
                        this.decoder.stream.readAll(false) catch {
<<<<<<< HEAD
                            any = true;
                            _ = this.decoder.pending_decode_job_count.fetchSub(1, .Monotonic);
                            this.decoder.write_failure = JSC.DeferredError.from(.plainerror, .ERR_OPERATION_FAILED, "BrotliError", .{}); // TODO propogate better error
                            break;
=======
                            _ = this.decoder.pending_decode_job_count.fetchSub(1, .monotonic);
                            this.decoder.write_failed = true;
                            return;
>>>>>>> d5e3ea0a
                        };
                        if (this.decoder.output.items.len > this.decoder.maxOutputLength) {
                            any = true;
                            _ = this.decoder.pending_decode_job_count.fetchSub(1, .Monotonic);
                            this.decoder.write_failure = JSC.DeferredError.from(.rangeerror, .ERR_BUFFER_TOO_LARGE, "Cannot create a Buffer larger than {d} bytes", .{this.decoder.maxOutputLength});
                            break;
                        }
                    }

                    any = any or pending.len > 0;

                    if (this.decoder.pending_decode_job_count.fetchSub(1, .monotonic) == 0)
                        break;
                }
            }

            if (this.is_async and any) {
                var vm = this.decoder.globalThis.bunVMConcurrently();
                _ = this.decoder.has_pending_activity.fetchAdd(1, .monotonic);
                this.decoder.poll_ref.refConcurrently(vm);
                vm.enqueueTaskConcurrent(JSC.ConcurrentTask.create(JSC.Task.init(this.decoder)));
            }
        }
    };

    pub fn reset(this: *@This(), globalThis: *JSC.JSGlobalObject, callframe: *JSC.CallFrame) callconv(.C) JSC.JSValue {
        _ = this;
        _ = globalThis;
        _ = callframe;
        return .undefined;
    }

    pub fn getBytesWritten(this: *@This(), globalObject: *JSC.JSGlobalObject) callconv(.C) JSC.JSValue {
        _ = globalObject;
        return JSC.JSValue.jsNumber(this.stream.total_in);
    }
};<|MERGE_RESOLUTION|>--- conflicted
+++ resolved
@@ -129,8 +129,8 @@
 
         const result = this.callback_value.get().?.call(
             this.globalThis,
-            if (this.write_failure != null)
-                &.{this.write_failure.?.toError(this.globalThis)}
+            if (this.write_failure) |*err|
+                &.{err.toJS(this.globalThis)}
             else
                 &.{ .null, this.collectOutputValue() },
         );
@@ -193,18 +193,13 @@
                     for (pending) |input| {
                         var writer = this.encoder.stream.writer(Writer{ .encoder = this.encoder });
                         writer.writeAll(input.slice()) catch {
-<<<<<<< HEAD
-                            _ = this.encoder.pending_encode_job_count.fetchSub(1, .Monotonic);
-                            this.encoder.write_failure = JSC.DeferredError.from(.plainerror, .ERR_OPERATION_FAILED, "BrotliError", .{}); // TODO propogate better error
-=======
                             _ = this.encoder.pending_encode_job_count.fetchSub(1, .monotonic);
-                            this.encoder.write_failed = true;
->>>>>>> d5e3ea0a
+                            this.encoder.write_failure = JSC.DeferredError.from(.Error, .ERR_OPERATION_FAILED, "BrotliError", .{}); // TODO propogate better error
                             return;
                         };
                         if (this.encoder.output.items.len > this.encoder.maxOutputLength) {
-                            _ = this.encoder.pending_encode_job_count.fetchSub(1, .Monotonic);
-                            this.encoder.write_failure = JSC.DeferredError.from(.rangeerror, .ERR_BUFFER_TOO_LARGE, "Cannot create a Buffer larger than {d} bytes", .{this.encoder.maxOutputLength});
+                            _ = this.encoder.pending_encode_job_count.fetchSub(1, .monotonic);
+                            this.encoder.write_failure = JSC.DeferredError.from(.RangeError, .ERR_BUFFER_TOO_LARGE, "Cannot create a Buffer larger than {d} bytes", .{this.encoder.maxOutputLength});
                             return;
                         }
                     }
@@ -221,26 +216,17 @@
                     defer this.encoder.output_lock.unlock();
 
                     output.appendSlice(bun.default_allocator, this.encoder.stream.end() catch {
-<<<<<<< HEAD
-                        _ = this.encoder.pending_encode_job_count.fetchSub(1, .Monotonic);
-                        this.encoder.write_failure = JSC.DeferredError.from(.plainerror, .ERR_OPERATION_FAILED, "BrotliError", .{}); // TODO propogate better error
-                        return;
-                    }) catch {
-                        _ = this.encoder.pending_encode_job_count.fetchSub(1, .Monotonic);
-                        this.encoder.write_failure = JSC.DeferredError.from(.plainerror, .ERR_OPERATION_FAILED, "BrotliError", .{}); // TODO propogate better error
-=======
                         _ = this.encoder.pending_encode_job_count.fetchSub(1, .monotonic);
-                        this.encoder.write_failed = true;
+                        this.encoder.write_failure = JSC.DeferredError.from(.Error, .ERR_OPERATION_FAILED, "BrotliError", .{}); // TODO propogate better error
                         return;
                     }) catch {
                         _ = this.encoder.pending_encode_job_count.fetchSub(1, .monotonic);
-                        this.encoder.write_failed = true;
->>>>>>> d5e3ea0a
+                        this.encoder.write_failure = JSC.DeferredError.from(.Error, .ERR_OPERATION_FAILED, "BrotliError", .{}); // TODO propogate better error
                         return;
                     };
                     if (output.items.len > this.encoder.maxOutputLength) {
-                        _ = this.encoder.pending_encode_job_count.fetchSub(1, .Monotonic);
-                        this.encoder.write_failure = JSC.DeferredError.from(.rangeerror, .ERR_BUFFER_TOO_LARGE, "Cannot create a Buffer larger than {d} bytes", .{this.encoder.maxOutputLength});
+                        _ = this.encoder.pending_encode_job_count.fetchSub(1, .monotonic);
+                        this.encoder.write_failure = JSC.DeferredError.from(.RangeError, .ERR_BUFFER_TOO_LARGE, "Cannot create a Buffer larger than {d} bytes", .{this.encoder.maxOutputLength});
                         return;
                     }
                 }
@@ -338,8 +324,8 @@
         if (!is_last and this.output.items.len == 0) {
             return .undefined;
         }
-        if (this.write_failure != null) {
-            globalThis.vm().throwError(globalThis, this.write_failure.?.toError(globalThis));
+        if (this.write_failure) |*err| {
+            globalThis.vm().throwError(globalThis, err.toJS(globalThis));
             return .zero;
         }
         return this.collectOutputValue();
@@ -465,8 +451,8 @@
 
         const result = this.callback_value.get().?.call(
             this.globalThis,
-            if (this.write_failure != null)
-                &.{this.write_failure.?.toError(this.globalThis)}
+            if (this.write_failure) |*err|
+                &.{err.toJS(this.globalThis)}
             else
                 &.{ .null, this.collectOutputValue() },
         );
@@ -569,8 +555,8 @@
         if (!is_last) {
             return .undefined;
         }
-        if (this.write_failure != null) {
-            globalThis.vm().throwError(globalThis, this.write_failure.?.toError(globalThis));
+        if (this.write_failure) |*err| {
+            globalThis.throwValue(err.toJS(globalThis));
             return .zero;
         }
         return this.collectOutputValue();
@@ -630,22 +616,16 @@
                         const input = if (pending.len <= 1) pending[0].slice() else input_list.items;
                         this.decoder.stream.input = input;
                         this.decoder.stream.readAll(false) catch {
-<<<<<<< HEAD
                             any = true;
-                            _ = this.decoder.pending_decode_job_count.fetchSub(1, .Monotonic);
-                            this.decoder.write_failure = JSC.DeferredError.from(.plainerror, .ERR_OPERATION_FAILED, "BrotliError", .{}); // TODO propogate better error
-                            break;
-=======
                             _ = this.decoder.pending_decode_job_count.fetchSub(1, .monotonic);
-                            this.decoder.write_failed = true;
+                            this.decoder.write_failure = JSC.DeferredError.from(.Error, .ERR_OPERATION_FAILED, "BrotliError", .{}); // TODO propogate better error
                             return;
->>>>>>> d5e3ea0a
                         };
                         if (this.decoder.output.items.len > this.decoder.maxOutputLength) {
                             any = true;
-                            _ = this.decoder.pending_decode_job_count.fetchSub(1, .Monotonic);
-                            this.decoder.write_failure = JSC.DeferredError.from(.rangeerror, .ERR_BUFFER_TOO_LARGE, "Cannot create a Buffer larger than {d} bytes", .{this.decoder.maxOutputLength});
-                            break;
+                            _ = this.decoder.pending_decode_job_count.fetchSub(1, .monotonic);
+                            this.decoder.write_failure = JSC.DeferredError.from(.RangeError, .ERR_BUFFER_TOO_LARGE, "Cannot create a Buffer larger than {d} bytes", .{this.decoder.maxOutputLength});
+                            return;
                         }
                     }
 
