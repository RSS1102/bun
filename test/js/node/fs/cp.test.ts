import fs from "fs";
import { join } from "path";
import { describe, test, expect, jest } from "bun:test";
import { tempDirWithFiles } from "harness";

const impls = [
  ["cpSync", fs.cpSync],
  ["cp", fs.promises.cp],
] as const;

for (const [name, copy] of impls) {
  async function copyShouldThrow(...args: Parameters<typeof copy>) {
    try {
      await (copy as any)(...args);
    } catch (e: any) {
      if (e?.code?.toUpperCase() === "TODO") {
        throw new Error("Expected " + name + "() to throw non TODO error");
      }
      return e;
    }
    throw new Error("Expected " + name + "() to throw");
  }

  function assertContent(path: string, content: string) {
    expect(fs.readFileSync(path, "utf8")).toBe(content);
  }

  describe("fs." + name, () => {
    test("single file", async () => {
      const basename = tempDirWithFiles("cp", {
        "from/a.txt": "a",
      });

      await copy(basename + "/from/a.txt", basename + "/to.txt");

      expect(fs.readFileSync(basename + "/to.txt", "utf8")).toBe("a");
    });

    test("refuse to copy directory with 'recursive: false'", async () => {
      const basename = tempDirWithFiles("cp", {
        "from/a.txt": "a",
      });

      const e = await copyShouldThrow(basename + "/from", basename + "/result");
      expect(e.code).toBe("EISDIR");
      expect(e.path).toBe(basename + "/from");
    });

    test("recursive directory structure - no destination", async () => {
      const basename = tempDirWithFiles("cp", {
        "from/a.txt": "a",
        "from/b/e.txt": "e",
        "from/c.txt": "c",
        "from/w/y/x/z.txt": "z",
      });

      await copy(basename + "/from", basename + "/result", { recursive: true });

      assertContent(basename + "/result/a.txt", "a");
      assertContent(basename + "/result/b/e.txt", "e");
      assertContent(basename + "/result/c.txt", "c");
      assertContent(basename + "/result/w/y/x/z.txt", "z");
    });

    test("recursive directory structure - overwrite existing files by default", async () => {
      const basename = tempDirWithFiles("cp", {
        "from/a.txt": "a",
        "from/b/e.txt": "e",
        "from/c.txt": "c",
        "from/w/y/x/z.txt": "z",

        "result/a.txt": "fail",
        "result/w/y/x/z.txt": "lose",
        "result/w/y/v.txt": "keep this",
      });

      await copy(basename + "/from", basename + "/result", { recursive: true });

      assertContent(basename + "/result/a.txt", "a");
      assertContent(basename + "/result/b/e.txt", "e");
      assertContent(basename + "/result/c.txt", "c");
      assertContent(basename + "/result/w/y/x/z.txt", "z");
      assertContent(basename + "/result/w/y/v.txt", "keep this");
    });

    test("recursive directory structure - 'force: false' does not overwrite existing files", async () => {
      const basename = tempDirWithFiles("cp", {
        "from/a.txt": "lose",
        "from/b/e.txt": "e",
        "from/c.txt": "c",
        "from/w/y/x/z.txt": "lose",

        "result/a.txt": "win",
        "result/w/y/x/z.txt": "win",
        "result/w/y/v.txt": "keep this",
      });

      await copy(basename + "/from", basename + "/result", { recursive: true, force: false });

      assertContent(basename + "/result/a.txt", "win");
      assertContent(basename + "/result/b/e.txt", "e");
      assertContent(basename + "/result/c.txt", "c");
      assertContent(basename + "/result/w/y/x/z.txt", "win");
      assertContent(basename + "/result/w/y/v.txt", "keep this");
    });

    test("'force: false' on a single file doesn't override", async () => {
      const basename = tempDirWithFiles("cp", {
        "from/a.txt": "lose",
        "result/a.txt": "win",
      });

      await copy(basename + "/from/a.txt", basename + "/result/a.txt", { force: false });

      assertContent(basename + "/result/a.txt", "win");
    });

    test("'force: true' on a single file does override", async () => {
      const basename = tempDirWithFiles("cp", {
        "from/a.txt": "win",
        "result/a.txt": "lose",
      });

      await copy(basename + "/from/a.txt", basename + "/result/a.txt", { force: true });

      assertContent(basename + "/result/a.txt", "win");
    });

    test("'force: false' + 'errorOnExist: true' can throw", async () => {
      const basename = tempDirWithFiles("cp", {
        "from/a.txt": "lose",
        "result/a.txt": "win",
      });

      const e = await copyShouldThrow(basename + "/from/a.txt", basename + "/result/a.txt", {
        force: false,
        errorOnExist: true,
      });
      expect(e.code).toBe("EEXIST");
      expect(e.path).toBe(basename + "/result/a.txt");

      assertContent(basename + "/result/a.txt", "win");
    });

    test("symlinks - single file", async () => {
      const basename = tempDirWithFiles("cp", {
        "from/a.txt": "a",
      });

      fs.symlinkSync(basename + "/from/a.txt", basename + "/from/a_symlink.txt");

      await copy(basename + "/from/a_symlink.txt", basename + "/result.txt");
      await copy(basename + "/from/a_symlink.txt", basename + "/result2.txt", { recursive: false });

      const stats = fs.lstatSync(basename + "/result.txt");
      expect(stats.isSymbolicLink()).toBe(true);
      expect(fs.readFileSync(basename + "/result.txt", "utf8")).toBe("a");

      const stats2 = fs.lstatSync(basename + "/result2.txt");
      expect(stats2.isSymbolicLink()).toBe(true);
      expect(fs.readFileSync(basename + "/result2.txt", "utf8")).toBe("a");
    });

    test("symlinks - single file recursive", async () => {
      const basename = tempDirWithFiles("cp", {
        "from/a.txt": "a",
      });

      fs.symlinkSync(basename + "/from/a.txt", basename + "/from/a_symlink.txt");

      await copy(basename + "/from/a_symlink.txt", basename + "/result.txt", { recursive: true });

      const stats = fs.lstatSync(basename + "/result.txt");
      expect(stats.isSymbolicLink()).toBe(true);
      expect(fs.readFileSync(basename + "/result.txt", "utf8")).toBe("a");
    });

    test("symlinks - directory recursive", async () => {
      const basename = tempDirWithFiles("cp", {
        "from/a.txt": "a",
        "from/b.txt": "b",
        "from/dir/c.txt": "c",
      });

      fs.symlinkSync(basename + "/from/a.txt", basename + "/from/a_symlink.txt");
      fs.symlinkSync(basename + "/from/dir", basename + "/from/dir_symlink");

      await copy(basename + "/from", basename + "/result", { recursive: true });

      const statsFile = fs.lstatSync(basename + "/result/a_symlink.txt");
      expect(statsFile.isSymbolicLink()).toBe(true);
      expect(fs.readFileSync(basename + "/result/a_symlink.txt", "utf8")).toBe("a");

      const statsDir = fs.lstatSync(basename + "/result/dir_symlink");
      expect(statsDir.isSymbolicLink()).toBe(true);
      expect(fs.readdirSync(basename + "/result/dir_symlink")).toEqual(["c.txt"]);
    });

    test("symlinks - directory recursive 2", async () => {
      const basename = tempDirWithFiles("cp", {
        "from/a.txt": "a",
        "from/b.txt": "b",
        "from/dir/c.txt": "c",
      });

      fs.symlinkSync(basename + "/from/a.txt", basename + "/from/a_symlink.txt");
      fs.symlinkSync(basename + "/from/dir", basename + "/from/dir_symlink");
      fs.mkdirSync(basename + "/result");

      await copy(basename + "/from", basename + "/result", { recursive: true });

      const statsFile = fs.lstatSync(basename + "/result/a_symlink.txt");
      expect(statsFile.isSymbolicLink()).toBe(true);
      expect(fs.readFileSync(basename + "/result/a_symlink.txt", "utf8")).toBe("a");

      const statsDir = fs.lstatSync(basename + "/result/dir_symlink");
      expect(statsDir.isSymbolicLink()).toBe(true);
      expect(fs.readdirSync(basename + "/result/dir_symlink")).toEqual(["c.txt"]);
    });

    test("filter - works", async () => {
      const basename = tempDirWithFiles("cp", {
        "from/a.txt": "a",
        "from/b.txt": "b",
      });

      await copy(basename + "/from", basename + "/result", {
        filter: (src: string) => {
          return src.endsWith("/from") || src.includes("a.txt");
        },
        recursive: true,
      });

      expect(fs.existsSync(basename + "/result/a.txt")).toBe(true);
      expect(fs.existsSync(basename + "/result/b.txt")).toBe(false);
    });

    test("filter - paths given are correct and relative", async () => {
      const basename = tempDirWithFiles("cp", {
        "from/a.txt": "a",
        "from/b.txt": "b",
      });

      const filter = jest.fn((src: string) => true);

      let prev = process.cwd();
      process.chdir(basename);

      await copy(join(basename, "from"), join(basename, "result"), {
        filter,
        recursive: true,
      });

      process.chdir(prev);

      expect(filter.mock.calls.sort((a, b) => a[0].localeCompare(b[0]))).toEqual([
        [join(basename, "from"), join(basename, "result")],
        [join(basename, "from", "a.txt"), join(basename, "result", "a.txt")],
        [join(basename, "from", "b.txt"), join(basename, "result", "b.txt")],
      ]);
    });

    test("trailing slash", async () => {
      const basename = tempDirWithFiles("cp", {
        "from/a.txt": "a",
        "from/b.txt": "b",
      });

      await copy(basename + "/from/", basename + "/result/", { recursive: true });

      assertContent(basename + "/result/a.txt", "a");
      assertContent(basename + "/result/b.txt", "b");
    });

    test("copy directory will ensure directory exists", async () => {
      const basename = tempDirWithFiles("cp", {
        "from/a.txt": "a",
        "from/b.txt": "b",
      });

      fs.mkdirSync(basename + "/result/");

      await copy(basename + "/from/", basename + "/hello/world/", { recursive: true });

      assertContent(basename + "/hello/world/a.txt", "a");
      assertContent(basename + "/hello/world/b.txt", "b");
    });

    test("relative paths for directories", async () => {
      const basename = tempDirWithFiles("cp", {
        "from/a.txt": "a",
        "from/b.txt": "b",
        "from/a.dir": { "c.txt": "c" },
      });

      const filter = jest.fn((src: string) => true);

      let prev = process.cwd();
      process.chdir(basename);

      await copy("from", "result", {
        recursive: true,
      });

      process.chdir(prev);

      assertContent(basename + "/result/a.dir/c.txt", "c");
    });

    test.if(process.platform === "win32")("should not throw EBUSY when copying the same file on windows", async () => {
      const basename = tempDirWithFiles("cp", {
        "hey": "hi",
      });

      await copy(basename + "/hey", basename + "/hey");
    });
  });
}

test("cp with missing callback throws", () => {
  expect(() => {
    // @ts-expect-error
    fs.cp("a", "b" as any);
<<<<<<< HEAD
  }).toThrow(/callback/);
=======
  }).toThrow(/"cb"/);
>>>>>>> 1d61676c
});<|MERGE_RESOLUTION|>--- conflicted
+++ resolved
@@ -321,9 +321,5 @@
   expect(() => {
     // @ts-expect-error
     fs.cp("a", "b" as any);
-<<<<<<< HEAD
-  }).toThrow(/callback/);
-=======
-  }).toThrow(/"cb"/);
->>>>>>> 1d61676c
+  }).toThrow(/cb/);
 });